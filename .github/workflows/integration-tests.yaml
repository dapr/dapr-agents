--- conflicted
+++ resolved
@@ -90,11 +90,7 @@
         source .venv/bin/activate
         uv pip install -e .
         uv pip install -e ".[test]"
-<<<<<<< HEAD
-    
-=======
-
->>>>>>> d4457c15
+        
     - name: Run Integration Tests
       env:
         OPENAI_API_KEY: ${{ secrets.OPENAI_API_KEY }}
