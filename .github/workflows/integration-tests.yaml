--- conflicted
+++ resolved
@@ -83,17 +83,7 @@
       uses: astral-sh/setup-uv@v3
       with:
         version: "latest"
-<<<<<<< HEAD
-    
-    - name: Install dependencies
-      run: |
-        uv venv
-        source .venv/bin/activate
-        uv pip install -e .
-        uv pip install -e ".[test]"
-=======
->>>>>>> eddbdc54
-        
+
     - name: Run Integration Tests
       env:
         OPENAI_API_KEY: ${{ secrets.OPENAI_API_KEY }}
