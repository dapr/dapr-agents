import asyncio
import json
import logging
from datetime import datetime, timezone
from typing import Any, Dict, List, Optional, Union

from dapr.ext.workflow import DaprWorkflowContext  # type: ignore
from pydantic import Field, model_validator

from dapr_agents.agents.base import AgentBase
from dapr_agents.agents.durableagent.state import DurableAgentWorkflowState
from dapr_agents.types import (
    AgentError,
    AssistantMessage,
    LLMChatResponse,
    ToolExecutionRecord,
    ToolMessage,
    UserMessage,
)
from dapr_agents.types.workflow import DaprWorkflowStatus
from dapr_agents.workflow.agentic import AgenticWorkflow
from dapr_agents.workflow.decorators import message_router, task, workflow

from .schemas import (
    AgentTaskResponse,
    BroadcastMessage,
    TriggerAction,
)
from .state import (
    DurableAgentMessage,
    DurableAgentWorkflowEntry,
)

logger = logging.getLogger(__name__)


# TODO(@Sicoyle): Clear up the lines between DurableAgent and AgentWorkflow
class DurableAgent(AgenticWorkflow, AgentBase):
    """
    A conversational AI agent that responds to user messages, engages in discussions,
    and dynamically utilizes external tools when needed.

    The DurableAgent follows an agentic workflow, iterating on responses based on
    contextual understanding, reasoning, and tool-assisted execution. It ensures
    meaningful interactions by selecting the right tools, generating relevant responses,
    and refining outputs through iterative feedback loops.
    """

    agent_topic_name: Optional[str] = Field(
        default=None,
        description="The topic name dedicated to this specific agent, derived from the agent's name if not provided.",
    )
    agent_metadata: Optional[Dict[str, Any]] = Field(
        default=None,
        description="Metadata about the agent, including name, role, goal, instructions, and topic name.",
    )
    workflow_instance_id: Optional[str] = Field(
        default=None,
        description="The current workflow instance ID for this agent.",
    )

    @model_validator(mode="before")
    def set_agent_and_topic_name(cls, values: dict):
        # Set name to role if name is not provided
        if not values.get("name") and values.get("role"):
            values["name"] = values["role"]

        # Derive agent_topic_name from agent name
        if not values.get("agent_topic_name") and values.get("name"):
            values["agent_topic_name"] = values["name"]

        return values

    def model_post_init(self, __context: Any) -> None:
        """Initializes the workflow with agentic execution capabilities."""
        # Call AgenticWorkflow's model_post_init first to initialize state store and other dependencies
        # This will properly load state from storage if it exists
        super().model_post_init(__context)

        # Name of main Workflow
        # TODO: can this be configurable or dynamic? Would that make sense?
        self._workflow_name = "AgenticWorkflow"

        # Initialize state structure if it doesn't exist
        if not self.state:
            self.state = {"instances": {}}

        # Load the current workflow instance ID from state if it exists
        logger.debug(f"State after loading: {self.state}")
        if self.state and self.state.get("instances"):
            logger.debug(f"Found {len(self.state['instances'])} instances in state")
            for instance_id, instance_data in self.state["instances"].items():
                stored_workflow_name = instance_data.get("workflow_name")
                logger.debug(
                    f"Instance {instance_id}: workflow_name={stored_workflow_name}, current_workflow_name={self._workflow_name}"
                )
                if stored_workflow_name == self._workflow_name:
                    self.workflow_instance_id = instance_id
                    logger.debug(
                        f"Loaded current workflow instance ID from state: {instance_id}"
                    )
                    break
        else:
            logger.debug("No instances found in state or state is empty")

        # Sync workflow state with Dapr runtime after loading
        # This ensures our database reflects the actual state of resumed workflows
        self._sync_workflow_state_after_startup()

        # Register the agentic system
        self._agent_metadata = {
            "name": self.name,
            "role": self.role,
            "goal": self.goal,
            "instructions": self.instructions,
            "topic_name": self.agent_topic_name,
            "pubsub_name": self.message_bus_name,
            "orchestrator": False,
        }

        self.register_agentic_system()

        # Start the runtime if it's not already running
        logger.info("Starting workflow runtime...")
        self.start_runtime()

    async def run(self, input_data: Union[str, Dict[str, Any]]) -> Any:
        """
        Fire up the workflow, wait for it to complete, then return the final serialized_output.
        Dapr automatically handles resuming any incomplete workflows when the runtime starts.

        Args:
            input_data (Union[str, Dict[str, Any]]): The input for the workflow. Can be a string (task) or a dict.
        Returns:
            Any: The final output from the workflow execution.
        """
        logger.debug(f"DurableAgent.run() called with input: {input_data}")

        # Set up signal handlers for graceful shutdown when using run() method
        self.setup_signal_handlers()

        # Prepare input payload for workflow
        if isinstance(input_data, dict):
            input_payload = input_data
        else:
            input_payload = {"task": input_data}

        try:
            result = await self.run_and_monitor_workflow_async(
                workflow=self._workflow_name,
                input=input_payload,
            )
            return result
        except asyncio.CancelledError:
            logger.warning("Workflow execution was cancelled")
            raise

    @message_router
    @workflow(name="AgenticWorkflow")
    def tool_calling_workflow(self, ctx: DaprWorkflowContext, message: TriggerAction):
        """
        Executes a tool-calling workflow, determining the task source (either an agent or an external user).
        This uses Dapr Workflows to run the agent in a ReAct-style loop until it generates a final answer or reaches max iterations,
        calling tools as needed.

        Args:
            ctx (DaprWorkflowContext): The workflow context for the current execution, providing state and control methods.
            message (TriggerAction): The trigger message containing the task, iteration, and metadata for workflow execution.

        Returns:
            Dict[str, Any]: The final response message when the workflow completes, or None if continuing to the next iteration.
        """
        # Step 1: pull out task + metadata + span context from workflow input through .start, .run(), pubsub invocation
        if isinstance(message, dict):
            task = message.get("task", None)
            metadata = message.get("_message_metadata", {}) or {}
            # Extract OpenTelemetry span context if present
            otel_span_context = message.get("_otel_span_context", None)
            # Extract workflow_instance_id from TriggerAction if present from orchestrator
            if "workflow_instance_id" in message:
                metadata["triggering_workflow_instance_id"] = message[
                    "workflow_instance_id"
                ]
        else:  # This is for if triggered by an orchestrator
            task = getattr(message, "task", None)
            metadata = getattr(message, "_message_metadata", {}) or {}
            # Extract OpenTelemetry span context if present
            otel_span_context = getattr(message, "_otel_span_context", None)
            # Extract workflow_instance_id from TriggerAction if present from orchestrator
            if hasattr(message, "workflow_instance_id"):
                metadata["triggering_workflow_instance_id"] = getattr(
                    message, "workflow_instance_id"
                )
            # Extract source from TriggerAction if present from orchestrator
            if hasattr(message, "source"):
                metadata["source"] = getattr(message, "source")

        triggering_workflow_instance_id = metadata.get(
            "triggering_workflow_instance_id"
        )
        source = self.get_source_or_default(metadata.get("source"))

        # Store workflow instance ID for observability layer to use
        # The observability layer will handle AGENT span creation for resumed workflows
        if otel_span_context:
            # New workflow - store the provided span context (observability layer handles this)
            from dapr_agents.observability.context_storage import store_workflow_context

            instance_context_key = f"__workflow_context_{ctx.instance_id}__"
            store_workflow_context(instance_context_key, otel_span_context)

        # Load the latest state from database to ensure we have up-to-date instance data
        self.load_state()

        if not ctx.is_replaying:
            logger.debug(f"Initial message from {source} -> {self.name}")

        yield ctx.call_activity(
            self.record_initial_entry,
            input={
                "instance_id": ctx.instance_id,
                "input": task or "Triggered without input.",
                "source": source,
                "triggering_workflow_instance_id": triggering_workflow_instance_id,
                "start_time": ctx.current_utc_datetime.isoformat(),
                "trace_context": otel_span_context,
            },
        )

        try:
            for turn in range(1, self.max_iterations + 1):
                if not ctx.is_replaying:
                    logger.debug(
                        f"Workflow turn {turn}/{self.max_iterations} (Instance ID: {ctx.instance_id})"
                    )

                # Generate Response with LLM and atomically save the assistant's response message
                response_message: dict = yield ctx.call_activity(
                    self.call_llm,
                    input={
                        "task": task,
                        "instance_id": ctx.instance_id,
                        "time": ctx.current_utc_datetime.isoformat(),
                    },
                )

                # Handle tool calls response
                tool_calls = response_message.get("tool_calls") or []
                if tool_calls:
                    if not ctx.is_replaying:
                        logger.debug(
                            f"Turn {turn}: executing {len(tool_calls)} tool call(s)"
                        )
                    # fan‑out parallel tool executions
                    parallel = [
                        ctx.call_activity(
                            self.run_tool,
                            input={
                                "tool_call": tc,
                                "instance_id": ctx.instance_id,
                                "time": ctx.current_utc_datetime.isoformat(),
                            },
                        )
                        for tc in tool_calls
                    ]
                    yield self.when_all(parallel)

                    # Prepare for next turn: clear task so that call_llm() uses memory/history
                    task = None
                    continue  # bump to next turn

                # No tool calls → this is your final answer
                break  # exit loop
            else:
                raise AgentError("Workflow ended without producing a final response")

        except Exception as e:
            logger.exception("Workflow error", exc_info=e)
            err_msg = {
                "role": "assistant",
                "content": f"⚠️ Unexpected error: {e}",
            }
            self._save_assistant_message(ctx.instance_id, err_msg)

        # Get the last message from state (this will be the final response)
        final_msg = self._get_last_message_from_state(ctx.instance_id)
        if not final_msg:
            final_msg = {"role": "assistant", "content": "No response generated"}

        # Broadcast the final response if a broadcast topic is set
        if self.broadcast_topic_name:
            yield ctx.call_activity(
                self.broadcast_message_to_agents,
                input={"message": final_msg},
            )

        # Respond to source agent if available
        if source and triggering_workflow_instance_id:
            yield ctx.call_activity(
                self.send_response_back,
                input={
                    "response": final_msg,
                    "target_agent": source,
                    "target_instance_id": triggering_workflow_instance_id,
                },
            )

        yield ctx.call_activity(
            self.finalize_workflow,
            input={
                "instance_id": ctx.instance_id,
                "final_output": final_msg.get("content", ""),
                "time": ctx.current_utc_datetime.isoformat(),
                "triggering_workflow_instance_id": triggering_workflow_instance_id,
            },
        )

        # Set verdict for the workflow instance
        if not ctx.is_replaying:
            verdict = (
                "max_iterations_reached" if turn == self.max_iterations else "completed"
            )
            logger.info(f"Workflow {ctx.instance_id} finalized: {verdict}")

        # Return the final response message
        return final_msg

    def get_source_or_default(self, source: str):
        # Set default source if not provided (for direct run() calls)
        if not source:
            source = "direct"
        return source

    @task
    def record_initial_entry(
        self,
        instance_id: str,
        input: str,
        source: Optional[str],
        triggering_workflow_instance_id: Optional[str],
        start_time: str,  # required to be passed in using the workflow context for deterministic timestamp
        output: str = "",
        trace_context: Optional[Dict[str, Any]] = None,
    ):
        """
        Records the initial workflow entry for a new workflow instance.
        Args:
            instance_id (str): The workflow instance ID.
            input (str): The input task for the workflow.
            source (Optional[str]): The source of the workflow trigger.
            triggering_workflow_instance_id (Optional[str]): The workflow instance ID of the triggering workflow.
            output (str): The output for the workflow entry (default: "").
            start_time (Optional[str]): The start time in ISO format (default: None, will use current time).
            trace_context (Optional[Dict[str, Any]]): OpenTelemetry trace context for workflow resumption.
        """
        # Convert datetime to string for JSON serialization
        if start_time:
            if isinstance(start_time, str):
                start_time_str = start_time
            else:
                start_time_str = start_time.isoformat()
        else:
            start_time_str = datetime.now(timezone.utc).isoformat()

        entry = {
            "input": input,
            "source": source,
            "workflow_instance_id": instance_id,
            "triggering_workflow_instance_id": triggering_workflow_instance_id,
            "workflow_name": self._workflow_name,
            "start_time": start_time_str,
            "trace_context": trace_context,
            "status": DaprWorkflowStatus.RUNNING.value,
            "messages": [],
            "tool_history": [],
            "end_time": None,
        }
        if "instances" not in self.state:
            self.state["instances"] = {}
        self.state["instances"][instance_id] = entry

    # Note: This is only really needed bc of the in-memory storage solutions.
    # With persistent storage, this is not needed as we rehydrate the conversation state from the database upon app restart.
    def _ensure_instance_exists(
        self,
        instance_id: str,
        input: str,
        triggering_workflow_instance_id: Optional[str] = None,
        time: Optional[datetime] = None,
    ) -> None:
        """Ensure the instance entry exists in the state."""
        if instance_id not in self.state.get("instances", {}):
            if "instances" not in self.state:
                self.state["instances"] = {}

            # Handle time parameter - it might be a datetime object or a string
            if time:
                if isinstance(time, str):
                    start_time = time
                else:
                    start_time = time.isoformat()
            else:
                start_time = datetime.now(timezone.utc).isoformat()

            self.state["instances"][instance_id] = {
                "input": input,
                "start_time": start_time,
                "source": "user_input",
                "workflow_instance_id": instance_id,
                "triggering_workflow_instance_id": triggering_workflow_instance_id,
                "workflow_name": self._workflow_name,
                "messages": [],
                "tool_history": [],
                "status": DaprWorkflowStatus.RUNNING.value,
                "end_time": None,
                "trace_context": None,
            }

    def _process_user_message(
        self,
        instance_id: str,
        task: Optional[Union[str, Dict[str, Any]]],
        user_message_copy: Optional[Dict[str, Any]],
    ) -> None:
        """Process and save user message to memory and state."""
        if not (task and user_message_copy):
            return

        user_msg = UserMessage(content=user_message_copy.get("content", ""))
        self.memory.add_message(user_msg)

        msg_object = DurableAgentMessage(**user_message_copy)
        inst = self.state["instances"][instance_id]
        inst["messages"].append(msg_object.model_dump(mode="json"))
        inst["last_message"] = msg_object.model_dump(mode="json")
        self.save_state()

    def _call_llm(self, messages: List[Dict[str, Any]]) -> Dict[str, Any]:
        """Generate LLM response and return the assistant message."""
        response: LLMChatResponse = self.llm.generate(
            messages=messages,
            tools=self.get_llm_tools(),
            **(
                {"tool_choice": self.tool_choice}
                if self.tool_choice is not None
                else {}
            ),
        )
        response_message = response.get_message()
        if response_message is None:
            raise AgentError("LLM returned no assistant message")

        return response_message.model_dump()

    def _save_assistant_message(
        self, instance_id: str, assistant_message: Dict[str, Any]
    ) -> None:
        """Save assistant message to state with idempotency check."""
        assistant_message["name"] = self.name
        agent_msg = DurableAgentMessage(**assistant_message)

        inst = self.state["instances"][instance_id]
        messages_list = inst["messages"]

        # Check for duplicate by message ID (idempotent for workflow replay)
        message_exists = any(msg.get("id") == agent_msg.id for msg in messages_list)
        if not message_exists:
            messages_list.append(agent_msg.model_dump(mode="json"))
            inst["last_message"] = agent_msg.model_dump(mode="json")
            self.memory.add_message(AssistantMessage(**assistant_message))
            self.save_state()

    def _print_llm_interaction_messages(
        self,
        user_message_copy: Optional[Dict[str, Any]],
        assistant_message: Dict[str, Any],
    ) -> None:
        """Print user and assistant messages for context."""
        # Print user message
        if user_message_copy is not None:
            self.text_formatter.print_message(
                {str(k): v for k, v in user_message_copy.items()}
            )

        # Print assistant message
        self.text_formatter.print_message(assistant_message)

    @task
    async def call_llm(
        self,
        instance_id: str,
        time: datetime,
        task: Optional[Union[str, Dict[str, Any]]] = None,
    ) -> Dict[str, Any]:
        """
        Ask the LLM for the assistant's next message.

        Args:
            instance_id (str): The workflow instance ID.
            time (str): The time of the message.
            task: The user's query for this turn (either a string or a dict),
                  or None if this is a follow-up iteration.

        Returns:
            A plain dict of the LLM's response (choices, finish_reason, etc).
            Pydantic models are `.model_dump()`-ed; any other object is coerced via `dict()`.
        """
        # Construct messages using instance-specific chat history instead of global memory
        # This ensures proper message sequence for tool calls and ensures formatting/structure
        messages: List[Dict[str, Any]] = self._construct_messages_with_instance_history(
            instance_id, task or {}
        )
        user_message = self.get_last_message_if_user(messages)

        # Always work with a copy of the user message for safety
        user_message_copy: Optional[Dict[str, Any]] = (
            dict(user_message) if user_message else None
        )

        self._ensure_instance_exists(
            instance_id, task or "No input provided", time=time
        )
        self._process_user_message(instance_id, task, user_message_copy)

        # Generate LLM response and atomically save assistant message
        try:
            assistant_message = self._call_llm(messages)
            self._save_assistant_message(instance_id, assistant_message)
            self._print_llm_interaction_messages(user_message_copy, assistant_message)

            return assistant_message
        except Exception as e:
            error_type = type(e).__name__
            error_msg = str(e)

            logger.exception(
                f"LLM generation failed in workflow {instance_id}: {error_type} - {error_msg}"
            )
            logger.exception(f"Task: {task}")
            logger.exception(f"Messages count: {len(messages)}")
            logger.exception(f"Tools available: {len(self.get_llm_tools())}")
            logger.exception("Full error details:", exc_info=True)

            raise AgentError(
                f"LLM generation failed in workflow {instance_id}: {error_type} - {error_msg}"
            ) from e

    @task
    def _create_tool_message_objects(self, tool_result: Dict[str, Any]) -> tuple:
        """
        Create ToolMessage and DurableAgentMessage objects from tool result.

        Args:
            tool_result: Dictionary containing tool execution details

        Returns:
            Tuple of (tool_msg, agent_msg, tool_history_entry)
        """
        tool_msg = ToolMessage(
            tool_call_id=tool_result["tool_call_id"],
            name=tool_result["tool_name"],
            content=tool_result["execution_result"],
        )
        agent_msg = DurableAgentMessage(**tool_msg.model_dump())
        tool_history_entry = ToolExecutionRecord(**tool_result)

        return tool_msg, agent_msg, tool_history_entry

    def _append_tool_message_to_instance(
        self,
        instance_id: str,
        agent_msg: DurableAgentMessage,
        tool_history_entry: ToolExecutionRecord,
    ) -> None:
        """
        Append tool message and history to the instance state.

        Args:
            instance_id: The workflow instance ID
            agent_msg: The DurableAgentMessage object
            tool_history_entry: The ToolExecutionRecord object
        """
        wf_instance = self.state["instances"][instance_id]

        # Check if message already exists (idempotent operation for workflow replay)
        wf_messages = wf_instance["messages"]

        # Check for duplicate by message ID (idempotent for workflow replay)
        message_exists = any(msg.get("id") == agent_msg.id for msg in wf_messages)
        if not message_exists:
            wf_messages.append(agent_msg.model_dump(mode="json"))

        # Check for duplicate tool history entry by tool_call_id
        tool_history = wf_instance["tool_history"]

        tool_exists = any(
            th.get("tool_call_id") == tool_history_entry.tool_call_id
            for th in tool_history
        )
        if not tool_exists:
            tool_history.append(tool_history_entry.model_dump(mode="json"))

    def _update_agent_memory_and_history(
        self, tool_message: ToolMessage, tool_history_entry: ToolExecutionRecord
    ) -> None:
        """
        Update agent's memory and tool history.

        Args:
            tool_message: The ToolMessage object
            tool_history_entry: The ToolExecutionRecord object
        """
        # Update tool history and memory of agent (only if new)
        # Note: Memory updates are handled at workflow level to avoid replay issues
        self.tool_history.append(tool_history_entry)
        # Add the tool message to the agent's memory
        self.memory.add_message(tool_message)

    def _get_last_message_from_state(
        self, instance_id: str
    ) -> Optional[Dict[str, Any]]:
        """
        Get the last message from the instance state.

        Args:
            instance_id: The workflow instance ID

        Returns:
            The last message dict or None if not found
        """
        instance_data = self.state.get("instances", {}).get(instance_id)
        if instance_data is not None:
            return instance_data.get("last_message")
        return None

    @task
    async def run_tool(
        self, tool_call: Dict[str, Any], instance_id: str, time: datetime
    ) -> Dict[str, Any]:
        """
        Executes a tool call atomically by invoking the specified function with the provided arguments
        and immediately persisting the result to the agent's state and memory.

        Args:
            tool_call (Dict[str, Any]): A dictionary containing tool execution details, including the function name and arguments.
            instance_id (str): The workflow instance ID for state persistence.
            time (str): The current time for state persistence.

        Returns:
            Dict[str, Any]: A dictionary containing the tool call ID, function name, function arguments

        Raises:
            AgentError: If the tool call is malformed or execution fails.
        """
        # Extract function name and raw args
        fn_name = tool_call["function"]["name"]
        raw_args = tool_call["function"].get("arguments", "")

        # Parse JSON arguments (or empty dict)
        try:
            args = json.loads(raw_args) if raw_args else {}
        except json.JSONDecodeError as e:
            raise AgentError(f"Invalid JSON in tool args: {e}")

        # Run the tool
        logger.debug(f"Executing tool '{fn_name}' with args: {args}")
        try:
            result = await self.tool_executor.run_tool(fn_name, **args)
        except Exception as e:
            logger.exception(f"Error executing tool '{fn_name}': {e}", exc_info=True)
            raise AgentError(f"Error executing tool '{fn_name}': {e}") from e

        # Create the tool result payload
        tool_result = {
            "tool_call_id": tool_call["id"],
            "tool_name": fn_name,
            "tool_args": args,
            "execution_result": str(result) if result is not None else "",
        }

        # Atomically persist the tool execution result
        # Get existing input or use placeholder
        existing_input = (
            self.state["instances"][instance_id]["input"]
            if instance_id in self.state.get("instances", {})
            else "Tool execution"
        )
        self._ensure_instance_exists(instance_id, existing_input, time=time)
        tool_msg, agent_msg, tool_history_entry = self._create_tool_message_objects(
            tool_result
        )
        self._append_tool_message_to_instance(
            instance_id, agent_msg, tool_history_entry
        )
        self._update_agent_memory_and_history(tool_msg, tool_history_entry)
        self.save_state()
        self.text_formatter.print_message(tool_msg)

        return tool_result

    @task
    async def broadcast_message_to_agents(self, message: Dict[str, Any]):
        """
        Broadcasts it to all registered agents.

        Args:
            message (Dict[str, Any]): A message to append to the workflow state and broadcast to all agents.
        """
        # Format message for broadcasting
        message["role"] = "user"
        message["name"] = self.name
        response_message = BroadcastMessage(**message)

        # Broadcast message to all agents
        await self.broadcast_message(message=response_message)

    @task
    async def send_response_back(
        self, response: Dict[str, Any], target_agent: str, target_instance_id: str
    ):
        """
        Sends a task response back to a target agent within a workflow.

        Args:
            response (Dict[str, Any]): The response payload to be sent.
            target_agent (str): The name of the agent that should receive the response.
            target_instance_id (str): The workflow instance ID associated with the response.

        Raises:
            ValidationError: If the response does not match the expected structure for `AgentTaskResponse`.
        """
        response["role"] = "user"
        response["name"] = self.name
        response["workflow_instance_id"] = target_instance_id
        agent_response = AgentTaskResponse(**response)

        # Send the message to the target agent
        await self.send_message_to_agent(name=target_agent, message=agent_response)

    # TODO: add metrics on workflow run in future here?
    @task
    def finalize_workflow(
        self,
        instance_id: str,
        final_output: str,
        time: str,
        triggering_workflow_instance_id: Optional[str] = None,
    ) -> None:
        """
        Record the final output and end_time in the workflow state.
        """
        # Ensure the instance entry exists
        existing_input = (
            self.state["instances"][instance_id]["input"]
            if instance_id in self.state.get("instances", {})
            else "Workflow completion"
        )
        self._ensure_instance_exists(
            instance_id, existing_input, triggering_workflow_instance_id, time
        )
        instance = self.state["instances"][instance_id]
        instance["output"] = final_output
        # Convert time to string for JSON serialization
        if time:
            if isinstance(time, str):
                instance["end_time"] = time
            else:
                instance["end_time"] = time.isoformat()
        else:
            instance["end_time"] = datetime.now(timezone.utc).isoformat()
        instance["status"] = DaprWorkflowStatus.COMPLETED.value  # Mark as completed
        logger.info(f"Workflow {instance_id} completed successfully")
        self.save_state()

    @message_router(broadcast=True)
    async def process_broadcast_message(self, message: BroadcastMessage):
        """
        Processes a broadcast message by filtering out messages from the same agent,
        storing valid messages in memory, and triggering the agent's workflow if needed.

        Args:
            message (BroadcastMessage): The received broadcast message.

        Returns:
            None: The function updates the agent's memory and triggers a workflow.
        """
        try:
            # Extract metadata safely from message["_message_metadata"]
            metadata = getattr(message, "_message_metadata", {})

            if not isinstance(metadata, dict) or not metadata:
                logger.warning(
                    f"{self.name} received a broadcast message with missing or invalid metadata. Ignoring."
                )
                return

            source = metadata.get("source", "unknown_source")
            message_type = metadata.get("type", "unknown_type")
            message_content = getattr(message, "content", "No Data")
            logger.info(
                f"{self.name} received broadcast message of type '{message_type}' from '{source}'."
            )
            # Ignore messages sent by this agent
            if source == self.name:
                logger.debug(
                    f"{self.name} ignored its own broadcast message of type '{message_type}'."
                )
                return
            # Log and process the valid broadcast message
            logger.debug(
                f"{self.name} processing broadcast message from '{source}'. Content: {message_content}"
            )
            # Store the message in local memory
            self.memory.add_message(message)

<<<<<<< HEAD
=======
            # Define DurableAgentMessage object for state persistence
            agent_msg = DurableAgentMessage(**message.model_dump())

            # Persist to global chat history
            if "chat_history" not in self.state:
                self.state["chat_history"] = []
            self.state["chat_history"].append(agent_msg.model_dump(mode="json"))
>>>>>>> cd255bd4
            # Save the state after processing the broadcast message
            self.save_state()

            # Define DurableAgentMessage object for state persistence
            msg_object = DurableAgentMessage(**message.model_dump())
            
            # Trigger agent workflow to respond to the broadcast message
            workflow_instance_id = metadata.get("workflow_instance_id")
            if workflow_instance_id:
                # Create a TriggerAction to start the agent's workflow
                trigger_message = TriggerAction(
                    task=message.content,
                    workflow_instance_id=workflow_instance_id
                )
                trigger_message._message_metadata = {
                    "source": metadata.get("source", "unknown"),
                    "type": "BroadcastMessage",
                    "workflow_instance_id": workflow_instance_id
                }
                
                # Start the agent's workflow
                await self.run_and_monitor_workflow_async(
                    workflow="ToolCallingWorkflow",
                    input=trigger_message
                )
            
            

        except Exception as e:
            logger.error(f"Error processing broadcast message: {e}", exc_info=True)

    def _construct_messages_with_instance_history(
        self, instance_id: str, input_data: Union[str, Dict[str, Any]]
    ) -> List[Dict[str, Any]]:
        """
        Construct messages using instance-specific chat history instead of global memory.
        This ensures proper message sequence for tool calls and prevents OpenAI API errors
        in the event an app gets terminated or restarts while the workflow is running.

        Args:
            instance_id: The workflow instance ID
            input_data: User input, either as a string or dictionary

        Returns:
            List of formatted messages with proper sequence
        """
        if not self.prompt_template:
            raise ValueError(
                "Prompt template must be initialized before constructing messages."
            )

        # Get instance-specific chat history instead of global memory
<<<<<<< HEAD
        instance_data = self.state.get("instances", {}).get(instance_id, {})
        instance_messages = instance_data.get("messages", [])
        
        # For broadcast-triggered workflows, also include memory for context
        source = instance_data.get("source")
        if source and source != "direct":
            # Include memory messages for context
            memory_messages = self.memory.get_messages()
            
            # Convert memory messages to the format expected by prompt template
            # and avoid duplicates by checking if message already exists in instance_messages
            existing_contents = {msg.get("content", "") for msg in instance_messages if isinstance(msg, dict)}
            
            for msg in memory_messages:
                if isinstance(msg, dict):
                    # Avoid duplicates by checking content
                    if msg.get("content", "") not in existing_contents:
                        instance_messages.append(msg)
                elif hasattr(msg, 'model_dump'):
                    msg_dict = msg.model_dump()
                    if msg_dict.get("content", "") not in existing_contents:
                        instance_messages.append(msg_dict)
=======
        instance_data = self.state.get("instances", {}).get(instance_id)
        if instance_data is not None:
            instance_messages = instance_data.get("messages", [])
        else:
            instance_messages = []
>>>>>>> cd255bd4

        # Convert instance messages to the format expected by prompt template
        chat_history = []
        for msg in instance_messages:
            if isinstance(msg, dict):
                chat_history.append(msg)
            else:
                # Convert DurableAgentMessage to dict if needed
                chat_history.append(
                    msg.model_dump() if hasattr(msg, "model_dump") else dict(msg)
                )

        if isinstance(input_data, str):
            formatted_messages = self.prompt_template.format_prompt(
                chat_history=chat_history
            )
            if isinstance(formatted_messages, list):
                user_message = {"role": "user", "content": input_data}
                return formatted_messages + [user_message]
            else:
                return [
                    {"role": "system", "content": formatted_messages},
                    {"role": "user", "content": input_data},
                ]
        elif isinstance(input_data, dict):
            input_vars = dict(input_data)
            if "chat_history" not in input_vars:
                input_vars["chat_history"] = chat_history
            formatted_messages = self.prompt_template.format_prompt(**input_vars)
            if isinstance(formatted_messages, list):
                return formatted_messages
            else:
                return [{"role": "system", "content": formatted_messages}]
        else:
            raise ValueError("Input data must be either a string or dictionary.")<|MERGE_RESOLUTION|>--- conflicted
+++ resolved
@@ -813,8 +813,6 @@
             # Store the message in local memory
             self.memory.add_message(message)
 
-<<<<<<< HEAD
-=======
             # Define DurableAgentMessage object for state persistence
             agent_msg = DurableAgentMessage(**message.model_dump())
 
@@ -822,7 +820,6 @@
             if "chat_history" not in self.state:
                 self.state["chat_history"] = []
             self.state["chat_history"].append(agent_msg.model_dump(mode="json"))
->>>>>>> cd255bd4
             # Save the state after processing the broadcast message
             self.save_state()
 
@@ -875,9 +872,11 @@
             )
 
         # Get instance-specific chat history instead of global memory
-<<<<<<< HEAD
-        instance_data = self.state.get("instances", {}).get(instance_id, {})
-        instance_messages = instance_data.get("messages", [])
+        instance_data = self.state.get("instances", {}).get(instance_id)
+        if instance_data is not None:
+            instance_messages = instance_data.get("messages", [])
+        else:
+            instance_messages = []
         
         # For broadcast-triggered workflows, also include memory for context
         source = instance_data.get("source")
@@ -898,13 +897,6 @@
                     msg_dict = msg.model_dump()
                     if msg_dict.get("content", "") not in existing_contents:
                         instance_messages.append(msg_dict)
-=======
-        instance_data = self.state.get("instances", {}).get(instance_id)
-        if instance_data is not None:
-            instance_messages = instance_data.get("messages", [])
-        else:
-            instance_messages = []
->>>>>>> cd255bd4
 
         # Convert instance messages to the format expected by prompt template
         chat_history = []
