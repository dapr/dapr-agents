--- conflicted
+++ resolved
@@ -671,15 +671,11 @@
 
     @task
     async def run_tool(
-<<<<<<< HEAD
-        self, tool_call: Dict[str, Any], instance_id: str, time: datetime, execution_order: int = 0
-=======
         self,
         tool_call: Dict[str, Any],
         instance_id: str,
         time: datetime,
         execution_order: int = 0,
->>>>>>> 5a175235
     ) -> Dict[str, Any]:
         """
         Executes a tool call atomically by invoking the specified function with the provided arguments
@@ -928,13 +924,9 @@
         persistent_memory_messages = []
         try:
             persistent_memory_messages = self.memory.get_messages()
-<<<<<<< HEAD
-            logger.info(f"Retrieved {len(persistent_memory_messages)} messages for session {self.memory.session_id}")
-=======
             logger.info(
                 f"Retrieved {len(persistent_memory_messages)} messages for session {self.memory.session_id}"
             )
->>>>>>> 5a175235
         except Exception as e:
             logger.warning(f"Failed to retrieve persistent memory: {e}")
 
@@ -956,13 +948,6 @@
             msg_dict = msg.model_dump() if hasattr(msg, "model_dump") else dict(msg)
             if msg_dict in chat_history:
                 continue
-<<<<<<< HEAD
-            # Convert tool-related messages to user messages to avoid conversation order issues
-            if msg_dict.get("role") in ["tool", "assistant"] and (msg_dict.get("tool_calls") or msg_dict.get("tool_call_id")):
-                msg_dict = {
-                    "role": "user",
-                    "content": f"[Previous {msg_dict['role']} message: {msg_dict.get('content', '')}]"
-=======
             # TODO: We need to properly design session-based memory.
             # Convert tool-related messages to user messages to avoid conversation order issues
             if msg_dict.get("role") in ["tool", "assistant"] and (
@@ -971,7 +956,6 @@
                 msg_dict = {
                     "role": "user",
                     "content": f"[Previous {msg_dict['role']} message: {msg_dict.get('content', '')}]",
->>>>>>> 5a175235
                 }
             chat_history.append(msg_dict)
 
@@ -981,12 +965,9 @@
             if msg_dict in chat_history:
                 continue
             chat_history.append(msg_dict)
-<<<<<<< HEAD
-=======
 
         # Add additional context memory last (for broadcast-triggered workflows)
         chat_history.extend(additional_context_messages)
->>>>>>> 5a175235
 
         if isinstance(input_data, str):
             formatted_messages = self.prompt_template.format_prompt(
