import logging
import os
import time
from pathlib import Path
from typing import (
    Any,
    ClassVar,
    Dict,
    Iterable,
    List,
    Literal,
    Optional,
    Type,
    Union,
)

from pydantic import BaseModel, Field
from dapr_agents.llm.chat import ChatClientBase
from dapr_agents.llm.dapr.client import DaprInferenceClientBase
from dapr_agents.llm.utils import RequestHandler, ResponseHandler
from dapr_agents.prompt.base import PromptTemplateBase
from dapr_agents.prompt.prompty import Prompty
from dapr_agents.tool import AgentTool
from dapr_agents.types.exceptions import DaprRuntimeVersionNotSupportedError
from dapr_agents.types.message import (
    BaseMessage,
    LLMChatResponse,
)
from dapr_agents.utils import is_version_supported


# Lazy import to avoid import issues during test collection
def _import_conversation_types():
    from dapr.clients.grpc.conversation import (
        ConversationInputAlpha2,
        ConversationMessage,
        ConversationMessageOfAssistant,
        ConversationMessageContent,
        ConversationToolCalls,
        ConversationToolCallsOfFunction,
        create_user_message,
        create_system_message,
        create_assistant_message,
        create_tool_message,
    )

    return (
        ConversationInputAlpha2,
        ConversationMessage,
        ConversationMessageOfAssistant,
        ConversationMessageContent,
        ConversationToolCalls,
        ConversationToolCallsOfFunction,
        create_user_message,
        create_system_message,
        create_assistant_message,
        create_tool_message,
    )


logger = logging.getLogger(__name__)


class DaprChatClient(DaprInferenceClientBase, ChatClientBase):
    """
    Chat client for Dapr's Inference API.

    Integrates Prompty-driven prompt templates, tool injection,
    PII scrubbing, and normalizes the Dapr output into our unified
    LLMChatResponse schema.  **Streaming is not supported.**
    """

    prompty: Optional[Prompty] = Field(
        default=None, description="Optional Prompty instance for templating."
    )
    prompt_template: Optional[PromptTemplateBase] = Field(
        default=None, description="Optional prompt-template to format inputs."
    )

    component_name: Optional[str] = None

    # Support both function_call and json structured output modes
    SUPPORTED_STRUCTURED_MODES: ClassVar[set[str]] = {"function_call", "json"}

    def model_post_init(self, __context: Any) -> None:
        """
        After Pydantic init, set up API/type and default LLM component from env.
        """
        self._api = "chat"
        self._llm_component = self.component_name
        if not self._llm_component:
            self._llm_component = os.environ.get("DAPR_LLM_COMPONENT_DEFAULT")
        if not self._llm_component:
            logger.debug(
                "No LLM component provided and no default component found in the environment. Will try to get it from the metadata at runtime."
            )
        super().model_post_init(__context)

    @classmethod
    def from_prompty(
        cls,
        prompty_source: Union[str, Path],
        timeout: Union[int, float, Dict[str, Any]] = 1500,
    ) -> "DaprChatClient":
        """
        Build a DaprChatClient from a Prompty spec.

        Args:
            prompty_source: Path or inline Prompty YAML/JSON.
            timeout:       Request timeout in seconds or HTTPX-style dict.

        Returns:
            Configured DaprChatClient.
        """
        prompty_instance = Prompty.load(prompty_source)
        prompt_template = Prompty.to_prompt_template(prompty_instance)
        return cls.model_validate(
            {
                "timeout": timeout,
                "prompty": prompty_instance,
                "prompt_template": prompt_template,
            }
        )

    def translate_response(self, response: dict, model: str) -> dict:
        """
        Convert Dapr Alpha2 response into OpenAI-style ChatCompletion dict.
        """
        if not isinstance(response, dict):
            logger.error(f"Invalid response type: {type(response)}")
            raise ValueError(f"Response must be a dictionary, got {type(response)}")

        # Flatten all output choices from Alpha2 envelope
        choices: List[Dict[str, Any]] = []
        outputs = response.get("outputs", []) or []
        if not isinstance(outputs, list):
            logger.error(f"Invalid outputs type: {type(outputs)}")
            raise ValueError(f"Outputs must be a list, got {type(outputs)}")

        for output in outputs:
            if not isinstance(output, dict):
                logger.error(f"Invalid output type: {type(output)}")
                continue
            output_choices = output.get("choices", []) or []
            if not isinstance(output_choices, list):
                logger.error(f"Invalid choices type: {type(output_choices)}")
                continue
            for choice in output_choices:
                if not isinstance(choice, dict):
                    logger.error(f"Invalid choice type: {type(choice)}")
                    continue
                # Ensure message is present and has required fields
                message = choice.get("message", {})
                if not isinstance(message, dict):
                    logger.error(f"Invalid message type: {type(message)}")
                    continue
                # Add required fields if missing
                if "content" not in message:
                    message["content"] = ""
                if "role" not in message:
                    message["role"] = "assistant"
                choice["message"] = message
                choices.append(choice)

        return {
            "choices": choices,
            "created": int(time.time()),
            "model": model,
            "object": "chat.completion",
            "usage": {"total_tokens": "-1"},
        }

    def convert_to_conversation_inputs(self, inputs: List[Dict[str, Any]]) -> List[Any]:
        """
        Map normalized messages into a single Alpha2 ConversationInput that preserves history.

        Alpha2 expects a list of ConversationMessage entries inside one ConversationInputAlpha2
        for a turn. If there are tool results, they must reference prior assistant tool_calls by id.
        """
        # Lazy import conversation types
        (
            ConversationInputAlpha2,
            ConversationMessage,
            ConversationMessageOfAssistant,
            ConversationMessageContent,
            ConversationToolCalls,
            ConversationToolCallsOfFunction,
            create_user_message,
            create_system_message,
            create_assistant_message,
            create_tool_message,
        ) = _import_conversation_types()

        history_messages: List[ConversationMessage] = []
        scrub_flags: List[bool] = []

        for item in inputs:
            role = item.get("role")
            content = item.get("content", "")

            if role == "user":
                msg = create_user_message(content)
            elif role == "system":
                msg = create_system_message(content)
            elif role == "assistant":
                # Preserve assistant tool_calls if present (OpenAI-like schema)
                tool_calls_data = item.get("tool_calls") or []
                if tool_calls_data:
                    converted_calls: List[ConversationToolCalls] = []
                    for tc in tool_calls_data:
                        fn = tc.get("function", {}) if isinstance(tc, dict) else {}
                        name = fn.get("name", "")
                        arguments = fn.get("arguments", "")
                        # Ensure arguments is a string
                        if not isinstance(arguments, str):
                            try:
                                import json as _json

                                arguments = _json.dumps(arguments)
                            except Exception:
                                arguments = str(arguments)
                        converted_calls.append(
                            ConversationToolCalls(
                                id=tc.get("id", None),
                                function=ConversationToolCallsOfFunction(
                                    name=name, arguments=arguments
                                ),
                            )
                        )
                    msg = ConversationMessage(
                        of_assistant=ConversationMessageOfAssistant(
                            content=[ConversationMessageContent(text=content)],
                            tool_calls=converted_calls,
                        )
                    )
                else:
                    msg = create_assistant_message(content)
            elif role == "tool":
                tool_id = item.get("tool_call_id") or item.get("id") or ""
                name = item.get("name", "")
                msg = create_tool_message(tool_id, name, content)
            else:
                raise ValueError(f"Unsupported role for Alpha2 conversion: {role}")

            history_messages.append(msg)
            scrub_flags.append(bool(item.get("scrubPII")))

        # Use scrub_pii if any message requested it
        scrub_any = any(scrub_flags) if scrub_flags else None

        return [ConversationInputAlpha2(messages=history_messages, scrub_pii=scrub_any)]

    def generate(
        self,
        messages: Union[
            str,
            Dict[str, Any],
            BaseMessage,
            Iterable[Union[Dict[str, Any], BaseMessage]],
        ] = None,
        *,
        input_data: Optional[Dict[str, Any]] = None,
        llm_component: Optional[str] = None,
        tools: Optional[List[Union[AgentTool, Dict[str, Any]]]] = None,
        response_format: Optional[Type[BaseModel]] = None,
        structured_mode: Literal["function_call", "json"] = "function_call",
        scrubPII: bool = False,
        temperature: Optional[float] = None,
        **kwargs: Any,
    ) -> Union[
        LLMChatResponse,
        BaseModel,
        List[BaseModel],
    ]:
        """
        Issue a non-streaming chat completion via Dapr.

        - **Streaming is not supported** and setting `stream=True` will raise.
        - Returns a unified `LLMChatResponse` (if no `response_format`), or
          validated Pydantic model(s) when `response_format` is provided.

        Args:
            messages:        Prebuilt messages or None to use `input_data`.
            input_data:      Variables for Prompty template rendering.
            llm_component:   Dapr component name (defaults from env).
            tools:           AgentTool or dict specifications.
            response_format: Pydantic model for structured output.
            structured_mode: Must be "function_call" or "json".
            scrubPII:        Obfuscate sensitive output if True.
            temperature:     Sampling temperature.
            **kwargs:        Other Dapr API parameters.

        Returns:
            • `LLMChatResponse` if no `response_format`
            • Pydantic model (or `List[...]`) when `response_format` is set

        Raises:
            ValueError: on invalid `structured_mode`, missing inputs, or if `stream=True`.
        """
        # 1) Validate structured_mode
        if structured_mode not in self.SUPPORTED_STRUCTURED_MODES:
            raise ValueError(
                f"structured_mode must be one of {self.SUPPORTED_STRUCTURED_MODES}"
            )
        # 2) Disallow streaming
        # Note: response_format is now supported for structured output
        if kwargs.get("stream"):
            raise ValueError("Streaming is not supported by DaprChatClient.")

        # 3) Build messages via Prompty
        if input_data:
            if not self.prompt_template:
                raise ValueError("input_data provided but no prompt_template is set.")
            messages = self.prompt_template.format_prompt(**input_data)

        if not messages:
            raise ValueError("Either 'messages' or 'input_data' must be provided.")

        # 4) Normalize + merge defaults
        params: Dict[str, Any] = {
            "inputs": RequestHandler.normalize_chat_messages(messages)
        }
        if self.prompty:
            params = {**self.prompty.model.parameters.model_dump(), **params, **kwargs}
        else:
            params.update(kwargs)

        # 5) Inject tools + structured directives
        params = RequestHandler.process_params(
            params,
            llm_provider=self.provider,
            tools=tools,
            response_format=response_format,
            structured_mode=structured_mode,
        )

<<<<<<< HEAD
        logger.info(f"Processed parameters for Dapr: {params}")
        if response_format:
            logger.info(f"Response format: {response_format}")
            logger.info(f"Structured mode: {structured_mode}")
=======
        logger.debug(f"Processed parameters for Dapr: {params}")
        if response_format:
            logger.debug(f"Response format: {response_format}")
            logger.debug(f"Structured mode: {structured_mode}")
>>>>>>> 5a175235

        # 6) Convert to Dapr inputs & call
        conv_inputs = self.convert_to_conversation_inputs(params["inputs"])
        try:
            logger.debug("Invoking the Dapr Conversation API.")
            # Log tools/tool_choice/parameters for debugging
            if params.get("tools"):
                try:
                    logger.debug(
                        f"Alpha2 tools payload: {[t.get('function', {}).get('name', '') for t in params['tools'] if isinstance(t, dict)]}"
                    )
                except Exception:
                    logger.warning(
                        "Alpha2 tools payload present (could not render names)."
                    )
            if params.get("tool_choice") is not None:
                logger.debug(f"Alpha2 tool_choice: {params.get('tool_choice')}")
            if params.get("parameters") is not None:
                logger.debug(
                    f"Alpha2 parameters keys: {list(params.get('parameters', {}).keys())}"
                )
            # get metadata information from the dapr client
            metadata = self.client.dapr_client.get_metadata()
            _check_dapr_runtime_support(metadata)

            llm_component = llm_component or self._llm_component
            if not llm_component:
                llm_component = _get_llm_component(metadata)

            # Extract and serialize response format parameters
            api_params = {}
            if "response_format" in params:
                try:
                    import json
                    api_params["response_format"] = json.dumps(params["response_format"])
                except Exception as e:
                    logger.warning(f"Failed to serialize response_format: {e}")
            if "structured_mode" in params:
                api_params["structured_mode"] = str(params["structured_mode"])

            raw = self.client.chat_completion_alpha2(
                llm=llm_component or self._llm_component,
                inputs=conv_inputs,
                scrub_pii=scrubPII,
                temperature=temperature,
                tools=params.get("tools"),
                tool_choice=params.get("tool_choice"),
                parameters=api_params or None,
            )
            normalized = self.translate_response(
                raw, llm_component or self._llm_component
            )
<<<<<<< HEAD
            logger.info("Chat completion retrieved successfully.")
            logger.info(f"Dapr Conversation API response: {raw}")
            logger.info(f"Normalized response: {normalized}")
=======
            logger.debug(f"Dapr Conversation API response: {raw}")
            logger.debug(f"Normalized response: {normalized}")
>>>>>>> 5a175235
        except Exception as e:
            logger.error(
                f"An error occurred during the Dapr Conversation API call: {e}"
            )
            raise

        # 7) Hand off to our unified handler (always non‐stream)
        return ResponseHandler.process_response(
            response=normalized,
            llm_provider=self.provider,
            response_format=response_format,
            structured_mode=structured_mode,
            stream=False,
        )


def _check_dapr_runtime_support(metadata: "GetMetadataResponse"):  # noqa: F821
    """Check if the Dapr runtime version is supported for Alpha2 Chat Client."""
    extended_metadata = metadata.extended_metadata
    dapr_runtime_version = extended_metadata.get("daprRuntimeVersion", None)
    if dapr_runtime_version is not None:
        # Allow only versions >=1.16.0, edge, and <2.0.0 for Alpha2 Chat Client
<<<<<<< HEAD
        if not is_version_supported(
            str(dapr_runtime_version), ">=1.16.0, <2.0.0"
        ):
=======
        if not is_version_supported(str(dapr_runtime_version), ">=1.16.0, <2.0.0"):
>>>>>>> 5a175235
            raise DaprRuntimeVersionNotSupportedError(
                f"!!!!! Dapr Runtime Version {dapr_runtime_version} is not supported with Alpha2 Dapr Chat Client. Only Dapr runtime versions >=1.16.0 and <2.0.0 are supported."
            )


def _get_llm_component(metadata: "GetMetadataResponse") -> str:  # noqa: F821
    """Get the LLM component from the metadata."""
    conversation_components = [
        component
        for component in metadata.registered_components
        if component.type.startswith("conversation.")
    ]
    if len(conversation_components) == 1:
        return conversation_components[0].name
    elif len(conversation_components) > 1:
        raise ValueError(
            "Multiple LLM components found in the metadata. Please provide the component name explicitly (e.g. llm = DaprChatClient(component_name='openai')) or environment variable DAPR_LLM_COMPONENT_DEFAULT."
        )
    else:
        raise ValueError(
            "No LLM component provided and no default component found in the metadata."
        )<|MERGE_RESOLUTION|>--- conflicted
+++ resolved
@@ -334,17 +334,10 @@
             structured_mode=structured_mode,
         )
 
-<<<<<<< HEAD
-        logger.info(f"Processed parameters for Dapr: {params}")
-        if response_format:
-            logger.info(f"Response format: {response_format}")
-            logger.info(f"Structured mode: {structured_mode}")
-=======
         logger.debug(f"Processed parameters for Dapr: {params}")
         if response_format:
             logger.debug(f"Response format: {response_format}")
             logger.debug(f"Structured mode: {structured_mode}")
->>>>>>> 5a175235
 
         # 6) Convert to Dapr inputs & call
         conv_inputs = self.convert_to_conversation_inputs(params["inputs"])
@@ -379,7 +372,10 @@
             if "response_format" in params:
                 try:
                     import json
-                    api_params["response_format"] = json.dumps(params["response_format"])
+
+                    api_params["response_format"] = json.dumps(
+                        params["response_format"]
+                    )
                 except Exception as e:
                     logger.warning(f"Failed to serialize response_format: {e}")
             if "structured_mode" in params:
@@ -397,14 +393,8 @@
             normalized = self.translate_response(
                 raw, llm_component or self._llm_component
             )
-<<<<<<< HEAD
-            logger.info("Chat completion retrieved successfully.")
-            logger.info(f"Dapr Conversation API response: {raw}")
-            logger.info(f"Normalized response: {normalized}")
-=======
             logger.debug(f"Dapr Conversation API response: {raw}")
             logger.debug(f"Normalized response: {normalized}")
->>>>>>> 5a175235
         except Exception as e:
             logger.error(
                 f"An error occurred during the Dapr Conversation API call: {e}"
@@ -427,13 +417,7 @@
     dapr_runtime_version = extended_metadata.get("daprRuntimeVersion", None)
     if dapr_runtime_version is not None:
         # Allow only versions >=1.16.0, edge, and <2.0.0 for Alpha2 Chat Client
-<<<<<<< HEAD
-        if not is_version_supported(
-            str(dapr_runtime_version), ">=1.16.0, <2.0.0"
-        ):
-=======
         if not is_version_supported(str(dapr_runtime_version), ">=1.16.0, <2.0.0"):
->>>>>>> 5a175235
             raise DaprRuntimeVersionNotSupportedError(
                 f"!!!!! Dapr Runtime Version {dapr_runtime_version} is not supported with Alpha2 Dapr Chat Client. Only Dapr runtime versions >=1.16.0 and <2.0.0 are supported."
             )
