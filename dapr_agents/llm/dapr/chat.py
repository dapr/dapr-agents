import logging
import os
import time
from pathlib import Path
from typing import (
    Any,
    ClassVar,
    Dict,
    Iterable,
    List,
    Literal,
    Optional,
    Type,
    Union,
)

from pydantic import BaseModel, Field
from dapr_agents.llm.chat import ChatClientBase
from dapr_agents.llm.dapr.client import DaprInferenceClientBase
from dapr_agents.llm.utils import RequestHandler, ResponseHandler
from dapr_agents.prompt.base import PromptTemplateBase
from dapr_agents.prompt.prompty import Prompty
from dapr_agents.tool import AgentTool
from dapr_agents.types.exceptions import DaprRuntimeVersionNotSupportedError
from dapr_agents.types.message import (
    BaseMessage,
    LLMChatResponse,
)
from dapr_agents.utils import is_version_supported


# Lazy import to avoid import issues during test collection
def _import_conversation_types():
    from dapr.clients.grpc.conversation import (
        ConversationInputAlpha2,
        ConversationMessage,
        ConversationMessageOfAssistant,
        ConversationMessageContent,
        ConversationToolCalls,
        ConversationToolCallsOfFunction,
        create_user_message,
        create_system_message,
        create_assistant_message,
        create_tool_message,
    )

    return (
        ConversationInputAlpha2,
        ConversationMessage,
        ConversationMessageOfAssistant,
        ConversationMessageContent,
        ConversationToolCalls,
        ConversationToolCallsOfFunction,
        create_user_message,
        create_system_message,
        create_assistant_message,
        create_tool_message,
    )


logger = logging.getLogger(__name__)


class DaprChatClient(DaprInferenceClientBase, ChatClientBase):
    """
    Chat client for Dapr's Inference API.

    Integrates Prompty-driven prompt templates, tool injection,
    PII scrubbing, and normalizes the Dapr output into our unified
    LLMChatResponse schema.  **Streaming is not supported.**
    """

    prompty: Optional[Prompty] = Field(
        default=None, description="Optional Prompty instance for templating."
    )
    prompt_template: Optional[PromptTemplateBase] = Field(
        default=None, description="Optional prompt-template to format inputs."
    )

    component_name: Optional[str] = None

<<<<<<< HEAD
    # Support both function_call and json structured output modes
    SUPPORTED_STRUCTURED_MODES: ClassVar[set[str]] = {"function_call", "json"}
=======
    component_name: Optional[str] = None

    # Only function_call–style structured output is supported
    SUPPORTED_STRUCTURED_MODES: ClassVar[set[str]] = {"function_call"}
>>>>>>> 1d3a6a17

    def model_post_init(self, __context: Any) -> None:
        """
        After Pydantic init, set up API/type and default LLM component from env.
        """
        self._api = "chat"
        self._llm_component = self.component_name
        if not self._llm_component:
            self._llm_component = os.environ.get("DAPR_LLM_COMPONENT_DEFAULT")
        if not self._llm_component:
            logger.debug(
                "No LLM component provided and no default component found in the environment. Will try to get it from the metadata at runtime."
            )
        super().model_post_init(__context)

    @classmethod
    def from_prompty(
        cls,
        prompty_source: Union[str, Path],
        timeout: Union[int, float, Dict[str, Any]] = 1500,
    ) -> "DaprChatClient":
        """
        Build a DaprChatClient from a Prompty spec.

        Args:
            prompty_source: Path or inline Prompty YAML/JSON.
            timeout:       Request timeout in seconds or HTTPX-style dict.

        Returns:
            Configured DaprChatClient.
        """
        prompty_instance = Prompty.load(prompty_source)
        prompt_template = Prompty.to_prompt_template(prompty_instance)
        return cls.model_validate(
            {
                "timeout": timeout,
                "prompty": prompty_instance,
                "prompt_template": prompt_template,
            }
        )

    def translate_response(self, response: dict, model: str) -> dict:
        """
        Convert Dapr Alpha2 response into OpenAI-style ChatCompletion dict.
        """
        # Flatten all output choices from Alpha2 envelope
        choices: List[Dict[str, Any]] = []
        for output in response.get("outputs", []) or []:
            for choice in output.get("choices", []) or []:
                choices.append(choice)
        return {
            "choices": choices,
            "created": int(time.time()),
            "model": model,
            "object": "chat.completion",
            "usage": {"total_tokens": "-1"},
        }

    def convert_to_conversation_inputs(self, inputs: List[Dict[str, Any]]) -> List[Any]:
        """
        Map normalized messages into a single Alpha2 ConversationInput that preserves history.

        Alpha2 expects a list of ConversationMessage entries inside one ConversationInputAlpha2
        for a turn. If there are tool results, they must reference prior assistant tool_calls by id.
        """
        # Lazy import conversation types
        (
            ConversationInputAlpha2,
            ConversationMessage,
            ConversationMessageOfAssistant,
            ConversationMessageContent,
            ConversationToolCalls,
            ConversationToolCallsOfFunction,
            create_user_message,
            create_system_message,
            create_assistant_message,
            create_tool_message,
        ) = _import_conversation_types()

        history_messages: List[ConversationMessage] = []
        scrub_flags: List[bool] = []

        for item in inputs:
            role = item.get("role")
            content = item.get("content", "")

            if role == "user":
                msg = create_user_message(content)
            elif role == "system":
                msg = create_system_message(content)
            elif role == "assistant":
                # Preserve assistant tool_calls if present (OpenAI-like schema)
                tool_calls_data = item.get("tool_calls") or []
                if tool_calls_data:
                    converted_calls: List[ConversationToolCalls] = []
                    for tc in tool_calls_data:
                        fn = tc.get("function", {}) if isinstance(tc, dict) else {}
                        name = fn.get("name", "")
                        arguments = fn.get("arguments", "")
                        # Ensure arguments is a string
                        if not isinstance(arguments, str):
                            try:
                                import json as _json

                                arguments = _json.dumps(arguments)
                            except Exception:
                                arguments = str(arguments)
                        converted_calls.append(
                            ConversationToolCalls(
                                id=tc.get("id", None),
                                function=ConversationToolCallsOfFunction(
                                    name=name, arguments=arguments
                                ),
                            )
                        )
                    msg = ConversationMessage(
                        of_assistant=ConversationMessageOfAssistant(
                            content=[ConversationMessageContent(text=content)],
                            tool_calls=converted_calls,
                        )
                    )
                else:
                    msg = create_assistant_message(content)
            elif role == "tool":
                tool_id = item.get("tool_call_id") or item.get("id") or ""
                name = item.get("name", "")
                msg = create_tool_message(tool_id, name, content)
            else:
                raise ValueError(f"Unsupported role for Alpha2 conversion: {role}")

            history_messages.append(msg)
            scrub_flags.append(bool(item.get("scrubPII")))

        # Use scrub_pii if any message requested it
        scrub_any = any(scrub_flags) if scrub_flags else None

        return [ConversationInputAlpha2(messages=history_messages, scrub_pii=scrub_any)]

    def generate(
        self,
        messages: Union[
            str,
            Dict[str, Any],
            BaseMessage,
            Iterable[Union[Dict[str, Any], BaseMessage]],
        ] = None,
        *,
        input_data: Optional[Dict[str, Any]] = None,
        llm_component: Optional[str] = None,
        tools: Optional[List[Union[AgentTool, Dict[str, Any]]]] = None,
        response_format: Optional[Type[BaseModel]] = None,
        structured_mode: Literal["function_call", "json"] = "function_call",
        scrubPII: bool = False,
        temperature: Optional[float] = None,
        **kwargs: Any,
    ) -> Union[
        LLMChatResponse,
        BaseModel,
        List[BaseModel],
    ]:
        """
        Issue a non-streaming chat completion via Dapr.

        - **Streaming is not supported** and setting `stream=True` will raise.
        - Returns a unified `LLMChatResponse` (if no `response_format`), or
          validated Pydantic model(s) when `response_format` is provided.

        Args:
            messages:        Prebuilt messages or None to use `input_data`.
            input_data:      Variables for Prompty template rendering.
            llm_component:   Dapr component name (defaults from env).
            tools:           AgentTool or dict specifications.
            response_format: Pydantic model for structured output.
            structured_mode: Must be "function_call" or "json".
            scrubPII:        Obfuscate sensitive output if True.
            temperature:     Sampling temperature.
            **kwargs:        Other Dapr API parameters.

        Returns:
            • `LLMChatResponse` if no `response_format`
            • Pydantic model (or `List[...]`) when `response_format` is set

        Raises:
            ValueError: on invalid `structured_mode`, missing inputs, or if `stream=True`.
        """
        # 1) Validate structured_mode
        if structured_mode not in self.SUPPORTED_STRUCTURED_MODES:
            raise ValueError(
                f"structured_mode must be one of {self.SUPPORTED_STRUCTURED_MODES}"
            )
        # 2) Disallow streaming
        # Note: response_format is now supported for structured output
        if kwargs.get("stream"):
            raise ValueError("Streaming is not supported by DaprChatClient.")

        # 3) Build messages via Prompty
        if input_data:
            if not self.prompt_template:
                raise ValueError("input_data provided but no prompt_template is set.")
            messages = self.prompt_template.format_prompt(**input_data)

        if not messages:
            raise ValueError("Either 'messages' or 'input_data' must be provided.")

        # 4) Normalize + merge defaults
        params: Dict[str, Any] = {
            "inputs": RequestHandler.normalize_chat_messages(messages)
        }
        if self.prompty:
            params = {**self.prompty.model.parameters.model_dump(), **params, **kwargs}
        else:
            params.update(kwargs)

        # 5) Inject tools + structured directives
        params = RequestHandler.process_params(
            params,
            llm_provider=self.provider,
            tools=tools,
            response_format=response_format,
            structured_mode=structured_mode,
        )

        logger.info(f"Processed parameters for Dapr: {params}")
        if response_format:
            logger.info(f"Response format: {response_format}")
            logger.info(f"Structured mode: {structured_mode}")

        # 6) Convert to Dapr inputs & call
        conv_inputs = self.convert_to_conversation_inputs(params["inputs"])
        try:
            logger.info("Invoking the Dapr Conversation API.")
            # Log tools/tool_choice/parameters for debugging
            if params.get("tools"):
                try:
                    logger.debug(
                        f"Alpha2 tools payload: {[t.get('function', {}).get('name', '') for t in params['tools'] if isinstance(t, dict)]}"
                    )
                except Exception:
                    logger.warning(
                        "Alpha2 tools payload present (could not render names)."
                    )
            if params.get("tool_choice") is not None:
                logger.debug(f"Alpha2 tool_choice: {params.get('tool_choice')}")
            if params.get("parameters") is not None:
                logger.debug(
                    f"Alpha2 parameters keys: {list(params.get('parameters', {}).keys())}"
                )
            # get metadata information from the dapr client
            metadata = self.client.dapr_client.get_metadata()
            _check_dapr_runtime_support(metadata)

            llm_component = llm_component or self._llm_component
            if not llm_component:
                llm_component = _get_llm_component(metadata)

            raw = self.client.chat_completion_alpha2(
                llm=llm_component or self._llm_component,
                inputs=conv_inputs,
                scrub_pii=scrubPII,
                temperature=temperature,
                tools=params.get("tools"),
                tool_choice=params.get("tool_choice"),
                parameters=params.get("parameters"),
            )
            normalized = self.translate_response(
                raw, llm_component or self._llm_component
            )
            logger.info("Chat completion retrieved successfully.")
            logger.info(f"Dapr Conversation API response: {raw}")
            logger.info(f"Normalized response: {normalized}")
        except Exception as e:
            logger.error(
                f"An error occurred during the Dapr Conversation API call: {e}"
            )
            raise

        # 7) Hand off to our unified handler (always non‐stream)
        return ResponseHandler.process_response(
            response=normalized,
            llm_provider=self.provider,
            response_format=response_format,
            structured_mode=structured_mode,
            stream=False,
        )


def _check_dapr_runtime_support(metadata: "GetMetadataResponse"):  # noqa: F821
    """Check if the Dapr runtime version is supported for Alpha2 Chat Client."""
    extended_metadata = metadata.extended_metadata
    dapr_runtime_version = extended_metadata.get("daprRuntimeVersion", None)
    if dapr_runtime_version is not None:
        # Allow only versions >=1.16.0, edge, and <2.0.0 for Alpha2 Chat Client
        if not is_version_supported(
            str(dapr_runtime_version), ">=1.16.0, edge, <2.0.0"
        ):
            raise DaprRuntimeVersionNotSupportedError(
                f"!!!!! Dapr Runtime Version {dapr_runtime_version} is not supported with Alpha2 Dapr Chat Client. Only Dapr runtime versions >=1.16.0, edge, and <2.0.0 are supported."
            )


def _get_llm_component(metadata: "GetMetadataResponse") -> str:  # noqa: F821
    """Get the LLM component from the metadata."""
    conversation_components = [
        component
        for component in metadata.registered_components
        if component.type.startswith("conversation.")
    ]
    if len(conversation_components) == 1:
        return conversation_components[0].name
    elif len(conversation_components) > 1:
        raise ValueError(
            "Multiple LLM components found in the metadata. Please provide the component name explicitly (e.g. llm = DaprChatClient(component_name='openai')) or environment variable DAPR_LLM_COMPONENT_DEFAULT."
        )
    else:
        raise ValueError(
            "No LLM component provided and no default component found in the metadata."
        )<|MERGE_RESOLUTION|>--- conflicted
+++ resolved
@@ -79,15 +79,8 @@
 
     component_name: Optional[str] = None
 
-<<<<<<< HEAD
     # Support both function_call and json structured output modes
     SUPPORTED_STRUCTURED_MODES: ClassVar[set[str]] = {"function_call", "json"}
-=======
-    component_name: Optional[str] = None
-
-    # Only function_call–style structured output is supported
-    SUPPORTED_STRUCTURED_MODES: ClassVar[set[str]] = {"function_call"}
->>>>>>> 1d3a6a17
 
     def model_post_init(self, __context: Any) -> None:
         """
