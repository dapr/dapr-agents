import json
import logging
from collections.abc import Iterable
from typing import (
    Annotated,
    Any,
    Dict,
    List,
    Literal,
    Optional,
    Type,
    TypeVar,
    Union,
    get_args,
    get_origin,
)

from pydantic import BaseModel, Field, TypeAdapter, ValidationError, create_model

from dapr_agents.tool.utils.function_calling import to_function_call_definition
from dapr_agents.types import (
    AssistantMessage,
    OAIJSONSchema,
    OAIResponseFormatSchema,
    StructureError,
)

logger = logging.getLogger(__name__)

T = TypeVar("T", bound=BaseModel)


class StructureHandler:
    @staticmethod
    def is_json_string(input_string: str) -> bool:
        """
        Check if the given input is a valid JSON string.

        Args:
            input_string (str): The string to check.

        Returns:
            bool: True if the input is a valid JSON string, False otherwise.
        """
        try:
            json.loads(input_string)
            return True
        except json.JSONDecodeError:
            return False

    @staticmethod
    def normalize_iterable_format(tp: Any) -> Any:
        origin = get_origin(tp)
        args = get_args(tp)

        if origin in (list, List, tuple, Iterable) and args:
            item_type = args[0]
            if isinstance(item_type, type) and issubclass(item_type, BaseModel):
                logger.debug(
                    "Detected iterable of BaseModel. Wrapping in generated Pydantic model."
                )
                return StructureHandler.create_iterable_model(item_type)

        return tp

    @staticmethod
    def generate_request(
        response_format: Union[Type[T], Dict[str, Any], Iterable[Type[T]]],
        llm_provider: str,
        structured_mode: Literal["json", "function_call"] = "json",
        **params,
    ) -> Dict[str, Any]:
        """
        Generates a structured request that conforms to a specified API format using the given Pydantic model.
        This function prepares a request configuration that includes the model as a tool specification and
        sets the necessary parameters for the API call.

        Args:
            response_format (Union[Type[T], Dict[str, Any], Iterable[Type[T]]]): Defines the response structure.
                - If `structured_mode="json"`: Can be a Pydantic model (converted to JSON schema) or a JSON schema dictionary.
                - If `structured_mode="function_call"`: Must be a Pydantic model or an iterable of models.
                - If an iterable of models is provided in either mode, it is treated as a list schema.
            llm_provider (str): The LLM provider (e.g., "openai", "claude").
            structured_mode (Literal["json", "function_call"]): Determines the response structure.
                - "json": Generates and enforces a strict JSON schema.
                - "function_call": Converts a Pydantic model to a function-call definition.
            **params: Additional request parameters.

        Returns:
            Dict[str, Any]: Updated request parameters, including tools or response format.

        Raises:
            ValueError: If an unsupported `structured_mode` is provided.
            TypeError: If `response_format` is invalid for the selected mode.
        """
        logger.debug(f"Structured response mode: {structured_mode}")

        response_format = StructureHandler.normalize_iterable_format(response_format)

        # Handle iterable models in both modes
        if structured_mode == "function_call":
            model_cls = StructureHandler.resolve_response_model(response_format)
            if not model_cls:
                raise TypeError(
                    "function_call mode requires a single, unambiguous Pydantic model."
                )

            name = model_cls.__name__
            description = model_cls.__doc__ or ""
            model_tool_format = to_function_call_definition(
                name, description, model_cls, llm_provider
            )

            params["tools"] = [model_tool_format]
            params["tool_choice"] = {
                "type": "function",
                "function": {"name": model_tool_format["function"]["name"]},
            }
            return params

        elif structured_mode == "json":
            try:
                logger.debug(
                    f"generate_request called with type={type(response_format)}, mode={structured_mode}, provider={llm_provider}"
                )
                # If it's a dict, assume it's already a JSON schema; otherwise, try to create from model
                if isinstance(response_format, dict):
                    raw_schema = response_format
                    name = response_format.get("name", "custom_schema")
                    description = response_format.get("description")
                elif isinstance(response_format, type) and issubclass(
                    response_format, BaseModel
                ):
                    raw_schema = response_format.model_json_schema()
                    name = response_format.__name__
                    description = response_format.__doc__
                else:
                    raise TypeError("json mode requires a dict or a Pydantic model.")

                # Enforce strict JSON schema (process $refs, $defs, etc.)
                logger.debug(f"Raw Schema: {raw_schema}")
                strict_schema = StructureHandler.enforce_strict_json_schema(raw_schema)

                # Construct the JSON schema object using OAIJSONSchema
                json_schema_obj = OAIJSONSchema(
                    name=name,
                    description=description,
                    schema_=strict_schema,
                    strict=True,
                )

                # Wrap it in the top-level response format object
                response_format_obj = OAIResponseFormatSchema(
                    json_schema=json_schema_obj
                )

                logger.debug(
                    f"Generated JSON schema: {response_format_obj.model_dump()}"
                )

                # Use model_dump() to serialize the response format into a dictionary
                params["response_format"] = response_format_obj.model_dump(
                    by_alias=True
                )

            except ValidationError as e:
                logger.error(f"Validation error in JSON schema: {e}")
                raise ValueError(f"Invalid response_format provided: {e}")

            return params

        else:
            raise ValueError(
                f"Unsupported structured_mode: {structured_mode}. Must be 'json' or 'function_call'."
            )

    @staticmethod
    def create_iterable_model(
        model: Type[BaseModel],
        model_name: Optional[str] = None,
        model_description: Optional[str] = None,
    ) -> Type[BaseModel]:
        """
        Constructs an iterable Pydantic model for a given Pydantic model.

        Args:
            model (Type[BaseModel]): The original Pydantic model to capture a list of objects of the original model type.
            model_name (Optional[str]): The name of the new iterable model. Defaults to None.
            model_description (Optional[str]): The description of the new iterable model. Defaults to None.

        Returns:
            Type[BaseModel]: A new Pydantic model class representing a list of the original Pydantic model.
        """
        model_name = model.__name__ if model_name is None else model_name
        iterable_model_name = f"Iterable{model_name}"

        objects_field = (
            List[model],
            Field(..., description=f"A list of `{model_name}` objects"),
        )

        iterable_model = create_model(
            iterable_model_name, objects=objects_field, __base__=(BaseModel,)
        )

        iterable_model.__doc__ = (
            f"A Pydantic model to capture `{iterable_model_name}` objects"
            if model_description is None
            else model_description
        )

        return iterable_model

    @staticmethod
    def extract_structured_response(
        message: AssistantMessage,
        llm_provider: str,
        structured_mode: Literal["json", "function_call"] = "json",
    ) -> Union[str, Dict[str, Any]]:
        """
        Extracts the structured JSON string or content from the response.

        Args:
            message (AssistantMessage): The API response data to extract.
            llm_provider (str): The LLM provider (e.g., 'openai').
            structured_mode (Literal["json", "function_call"]): The structured response mode.

        Returns:
            Union[str, Dict[str, Any]]: The extracted structured response.

        Raises:
            StructureError: If the structured response is not found or extraction fails.
        """
        try:
            logger.debug(f"Processing structured response for mode: {structured_mode}")
            if llm_provider in ("openai", "nvidia", "huggingface", "dapr"):
                if structured_mode == "function_call":
                    tool_calls = getattr(message, "tool_calls", None)
                    if tool_calls:
                        function = getattr(tool_calls[0], "function", None)
                        if function and hasattr(function, "arguments"):
                            extracted_response = function.arguments
                            logger.debug(
                                f"Extracted function-call response: {extracted_response}"
                            )
                            return extracted_response
                    raise StructureError("No tool_calls found for function_call mode.")

                elif structured_mode == "json":
                    content = getattr(message, "content", None)
                    refusal = getattr(message, "refusal", None)

                    if refusal:
                        logger.warning(
                            f"Model refused to fulfill the request: {refusal}"
                        )
                        raise StructureError(f"Request refused by the model: {refusal}")

                    if not content:
                        raise StructureError("No content found for JSON mode.")

                    logger.debug(f"Extracted JSON content: {content}")
                    return content

                else:
                    raise ValueError(
                        f"Unsupported structured_mode: {structured_mode}. Must be 'json' or 'function_call'."
                    )
            else:
                raise StructureError(f"Unsupported LLM provider: {llm_provider}")
        except Exception as e:
            logger.error(f"Error while extracting structured response: {e}")
            raise StructureError(f"Extraction failed: {e}")

    @staticmethod
    def validate_response(response: Union[str, dict], model: Type[T]) -> T:
        """
        Validates a JSON string or a dictionary using a specified Pydantic model.

        This method checks whether the response is a JSON string or a dictionary.
        If the response is a JSON string, it validates it using the `model_validate_json` method.
        If the response is a dictionary, it validates it using the `model_validate` method.

        Args:
            response (Union[str, dict]): The JSON string or dictionary to validate.
            model (Type[T]): The Pydantic model that defines the expected structure of the response.

        Returns:
            T: An instance of the Pydantic model populated with the validated data.

        Raises:
            StructureError: If the validation fails.
        """
        try:
            if isinstance(response, str) and StructureHandler.is_json_string(response):
                return model.model_validate_json(response)
            elif isinstance(response, dict):
                # If it's a dictionary, use model_validate
                return model.model_validate(response)
            else:
                raise ValueError("Response must be a JSON string or a dictionary.")
        except ValidationError as e:
            logger.error(f"Validation error while parsing structured response: {e}")
            raise StructureError(f"Validation failed for structured response: {e}")

    @staticmethod
    def expand_local_refs(part: Dict[str, Any], root: Dict[str, Any]) -> Dict[str, Any]:
        """
        Recursively expand all local $refs in the schema, including nested references.

        Args:
            part (Dict[str, Any]): The schema part to process.
            root (Dict[str, Any]): The root schema for resolving $refs.

        Returns:
            Dict[str, Any]: The schema part with all $refs expanded.
        """
        ref = part.pop("$ref", None)
        if ref:
            logger.debug(f"Found $ref: {ref}")
            if not ref.startswith("#/$defs/"):
                raise ValueError(f"Unexpected $ref format: {ref}")

            ref_name = ref.split("/")[-1]
            defs_section = root.get("$defs", {})
            if ref_name not in defs_section:
                raise ValueError(f"Reference '{ref_name}' not found in $defs.")

            # Merge the referenced schema with the current part, resolving nested $refs
            merged = {
                **defs_section[ref_name],
                **{k: v for k, v in part.items() if k != "$ref"},
            }
            return StructureHandler.expand_local_refs(merged, root)

        # Process objects and their properties
        if part.get("type") == "object" and "properties" in part:
            for key, value in part["properties"].items():
                part["properties"][key] = StructureHandler.expand_local_refs(
                    value, root
                )

        # Process arrays and their items
        if part.get("type") == "array" and "items" in part:
            part["items"] = StructureHandler.expand_local_refs(part["items"], root)

        # Process anyOf and allOf schemas
        for key in ("anyOf", "allOf"):
            if key in part and isinstance(part[key], list):
                part[key] = [
                    StructureHandler.expand_local_refs(subschema, root)
                    for subschema in part[key]
                ]

        return part

    @staticmethod
    def enforce_strict_json_schema(schema: Dict[str, Any]) -> Dict[str, Any]:
        """
        Enforces strict JSON schema constraints while making it OpenAI-compatible.

        - Expands all local $refs by resolving them from the $defs section.
        - Ensures "additionalProperties": false for object schemas.
        - Removes default values and replaces optional fields with `anyOf: [{"type": T}, {"type": "null"}]`.
        - Converts optional arrays to `anyOf: [{"type": "array", "items": T}, {"type": "null"}]`.
        - Ensures all `array` schemas define `items`.
        - Converts optional integers and floats to `anyOf: [{"type": T}, {"type": "null"}]`.
        - Prevents the use of `anyOf` at the root level of an array.

        Args:
            schema (Dict[str, Any]): The JSON schema dictionary to process.

        Returns:
            Dict[str, Any]: The updated schema with strict constraints applied.
        """
        # Expand all $refs (resolves and removes them)
        schema = StructureHandler.expand_local_refs(schema, schema)

        # Ensure "additionalProperties": false for all objects
        if schema.get("type") == "object":
            schema.setdefault("additionalProperties", False)

            required_fields = set(schema.get("required", []))

            for key, value in schema.get("properties", {}).items():
                schema["properties"][key] = StructureHandler.enforce_strict_json_schema(
                    value
                )

                # Remove default values (not allowed by OpenAI)
                schema["properties"][key].pop("default", None)

                # Convert optional fields (string, number, integer) to `anyOf`
                if key not in required_fields:
                    field_type = schema["properties"][key].get("type")

                    if field_type and not isinstance(
                        field_type, list
                    ):  # Ensure it's not already `anyOf`
                        if field_type in ["string", "integer", "number"]:
                            schema["properties"][key]["anyOf"] = [
                                {"type": field_type},
                                {"type": "null"},
                            ]
                            schema["properties"][key].pop(
                                "type", None
                            )  # Remove direct "type" field

                    # Ensure field is included in "required" (even if it allows null)
                    required_fields.add(key)

                # Handle optional arrays inside object properties
                if schema["properties"][key].get("anyOf") and isinstance(
                    schema["properties"][key]["anyOf"], list
                ):
                    for subschema in schema["properties"][key]["anyOf"]:
                        if subschema.get("type") == "array":
                            schema["properties"][key] = {
                                "anyOf": [
                                    {
                                        "type": "array",
                                        "items": subschema.get("items", {}),
                                    },
                                    {"type": "null"},
                                ]
                            }

            # Ensure all required fields are explicitly listed
            schema["required"] = list(required_fields)

        # Process arrays and enforce strictness
        if schema.get("type") == "array":
            # Ensure `items` is always present in arrays
            if "items" not in schema:
                raise ValueError(f"Array schema missing 'items': {schema}")

            schema["items"] = StructureHandler.enforce_strict_json_schema(
                schema["items"]
            )

            # Convert optional arrays from `anyOf` to `anyOf: [{"type": "array", "items": T}, {"type": "null"}]`
            if "anyOf" in schema and isinstance(schema["anyOf"], list):
                if any(
                    subschema.get("type") == "array" for subschema in schema["anyOf"]
                ):
                    schema["anyOf"] = [
                        {"type": "array", "items": schema["items"]},
                        {"type": "null"},
                    ]
                    schema.pop("type", None)  # Remove direct "type" field
                    schema.pop(
                        "minItems", None
                    )  # Remove `minItems`, not needed with null

        # Process $defs and remove after expansion
        if "$defs" in schema:
            for def_name, def_schema in schema["$defs"].items():
                schema["$defs"][def_name] = StructureHandler.enforce_strict_json_schema(
                    def_schema
                )
            schema.pop("$defs", None)

        # Process anyOf and allOf schemas recursively
        for key in ("anyOf", "allOf"):
            if key in schema and isinstance(schema[key], list):
                schema[key] = [
                    StructureHandler.enforce_strict_json_schema(subschema)
                    for subschema in schema[key]
                ]

        return schema

    @staticmethod
    def unwrap_annotated_type(tp: Any) -> Any:
        origin = get_origin(tp)
        if origin is Annotated:
            args = get_args(tp)
            return StructureHandler.unwrap_annotated_type(args[0])
        if hasattr(tp, "__supertype__"):  # for NewType
            return StructureHandler.unwrap_annotated_type(tp.__supertype__)
        return tp

    @staticmethod
    def resolve_all_pydantic_models(tp: Any) -> List[Type[BaseModel]]:
        models = []

        tp = StructureHandler.unwrap_annotated_type(tp)
        origin = get_origin(tp)
        args = get_args(tp)

        if isinstance(tp, type):
            try:
                if issubclass(tp, BaseModel):
                    return [tp]
            except TypeError:
                pass

        if origin in (list, List, tuple, Iterable) and args:
            inner = args[0]
            if isinstance(inner, type):
                try:
                    if issubclass(inner, BaseModel):
                        return [inner]
                except TypeError:
                    pass
            else:
                logger.debug(
                    f"[resolve] Skipping non-class inner: {inner} ({type(inner)})"
                )

        if origin is Union:
            for arg in args:
                if isinstance(arg, type):
                    try:
                        if issubclass(arg, BaseModel):
                            models.append(arg)
                    except TypeError:
                        continue

        return list(dict.fromkeys(models))

    @staticmethod
    def resolve_response_model(tp: Any) -> Optional[Type[BaseModel]]:
        """
        Resolves a single Pydantic model from a type annotation if available.

        This method attempts to extract exactly one BaseModel from the given type. It is used
        to determine if structured output formatting (e.g., JSON schema or function call) should be applied.

        - If the annotation is a BaseModel or a container of one (e.g., List[BaseModel]), it returns the model.
        - If no Pydantic models are found (e.g., str, int), it returns None without logging.
        - If multiple Pydantic models are found (e.g., Union[ModelA, ModelB]), it logs a warning and returns None.

        Args:
            tp (Any): The return type annotation to analyze.

        Returns:
            Optional[Type[BaseModel]]: The resolved model class, or None if not applicable or ambiguous.
        """
        tp = StructureHandler.unwrap_annotated_type(tp)
        models = StructureHandler.resolve_all_pydantic_models(tp)

        if len(models) == 1:
            return models[0]
        elif len(models) == 0:
            return None  # No model = primitive or unsupported type → silently skip
        else:
            logger.warning(
                f"Ambiguous model resolution: found multiple models in {tp}. Returning None."
            )
            return None

    @staticmethod
    def validate_against_signature(result: Any, expected_type: Any) -> Any:
        """
        Validates a result against an expected return annotation type.

        Supports:
        - Single BaseModel
        - List[BaseModel]
        - Union[BaseModel, ...]
        - Primitives (int, str, bool, etc.)
        - Dict[str, Any], List[Dict[str, Any]]

        Returns:
            Any: The validated and possibly transformed result (e.g., model_dump()).

        Raises:
            TypeError: If validation fails or types mismatch.
        """
        expected_type = StructureHandler.unwrap_annotated_type(expected_type)

        origin = get_origin(expected_type)
        args = get_args(expected_type)

        # Handle one or more BaseModels
        models = StructureHandler.resolve_all_pydantic_models(expected_type)
        if models:
<<<<<<< HEAD
            # Try each model, but raise the last ValidationError if all fail
            last_error = None
=======
            validation_errors = {}
>>>>>>> d4b46a6b
            for model_cls in models:
                try:
                    # Always validate the entire result against the model class
                    # Don't try to validate individual list items
                    validated = StructureHandler.validate_response(result, model_cls)
                    return validated.model_dump()
                except ValidationError as e:
<<<<<<< HEAD
                    last_error = e
                    continue

            # If we get here, all models failed validation
            if last_error:
                raise last_error
=======
                    validation_errors[model_cls.__name__] = e
                    continue

            # If we get here, all models failed validation
            if validation_errors:
                error_details = "\n".join(
                    f"{model}: {error}" for model, error in validation_errors.items()
                )
                raise TypeError(
                    f"Validation failed for all possible models:\n{error_details}"
                )
>>>>>>> d4b46a6b

        # Handle Union[str, dict, etc.]
        if origin is Union:
            for variant in args:
                if isinstance(variant, type) and isinstance(result, variant):
                    return result

        # Handle Dict[str, Any]
        if origin is dict and isinstance(result, dict):
            return result

        # Handle List[Dict[str, Any]]
        if origin is list and args and args[0] is dict and isinstance(result, list):
            return result

        # Fallback for primitives via TypeAdapter
        try:
            logger.debug(f"Falling back to TypeAdapter for type: {expected_type}")
            adapter = TypeAdapter(expected_type)
            return adapter.validate_python(result)
        except ValidationError as e:
            raise TypeError(f"Validation failed for type {expected_type}: {e}")<|MERGE_RESOLUTION|>--- conflicted
+++ resolved
@@ -576,12 +576,7 @@
         # Handle one or more BaseModels
         models = StructureHandler.resolve_all_pydantic_models(expected_type)
         if models:
-<<<<<<< HEAD
-            # Try each model, but raise the last ValidationError if all fail
-            last_error = None
-=======
             validation_errors = {}
->>>>>>> d4b46a6b
             for model_cls in models:
                 try:
                     # Always validate the entire result against the model class
@@ -589,14 +584,6 @@
                     validated = StructureHandler.validate_response(result, model_cls)
                     return validated.model_dump()
                 except ValidationError as e:
-<<<<<<< HEAD
-                    last_error = e
-                    continue
-
-            # If we get here, all models failed validation
-            if last_error:
-                raise last_error
-=======
                     validation_errors[model_cls.__name__] = e
                     continue
 
@@ -608,7 +595,6 @@
                 raise TypeError(
                     f"Validation failed for all possible models:\n{error_details}"
                 )
->>>>>>> d4b46a6b
 
         # Handle Union[str, dict, etc.]
         if origin is Union:
