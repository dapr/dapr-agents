--- conflicted
+++ resolved
@@ -586,12 +586,7 @@
         # Handle one or more BaseModels
         models = StructureHandler.resolve_all_pydantic_models(expected_type)
         if models:
-<<<<<<< HEAD
-            # Try each model, but raise the last ValidationError if all fail
-            last_error = None
-=======
             validation_errors = {}
->>>>>>> 5a175235
             for model_cls in models:
                 try:
                     # Always validate the entire result against the model class
@@ -599,14 +594,6 @@
                     validated = StructureHandler.validate_response(result, model_cls)
                     return validated.model_dump()
                 except ValidationError as e:
-<<<<<<< HEAD
-                    last_error = e
-                    continue
-
-            # If we get here, all models failed validation
-            if last_error:
-                raise last_error
-=======
                     validation_errors[model_cls.__name__] = e
                     continue
 
@@ -618,7 +605,6 @@
                 raise TypeError(
                     f"Validation failed for all possible models:\n{error_details}"
                 )
->>>>>>> 5a175235
 
         # Handle Union[str, dict, etc.]
         if origin is Union:
