--- conflicted
+++ resolved
@@ -263,11 +263,8 @@
                     return loop.run_until_complete(context_wrapped_coro())
                 except RuntimeError:
                     # No running loop - create new one
-<<<<<<< HEAD
-=======
                     # TODO: eventually clean this up by using the tracing setup from dapr upstream
                     # when we have trace propagation in the SDKs for workflows.
->>>>>>> d4b46a6b
                     try:
                         loop = asyncio.new_event_loop()
                         asyncio.set_event_loop(loop)
