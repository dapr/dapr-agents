"""
OpenTelemetry instrumentor for Dapr Agents with comprehensive tracing and Phoenix UI compatibility.

This instrumentor provides complete observability for Dapr Agents by creating proper
hierarchical span structures that follow OpenInference semantic conventions. It supports
all agent types with W3C Trace Context propagation across Dapr Workflow boundaries.

Span Hierarchy by Agent Type:

**Regular Agent (Direct Execution):**
- Agent.run (AGENT span) - Root span for agent execution
  └── Agent.conversation (CHAIN span) - Processing and reasoning logic
      ├── Agent.execute_tools (TOOL span) - Batch tool coordination
      │   └── AgentToolExecutor.run_tool (TOOL span) - Individual tool execution
      └── ChatClient.generate (LLM span) - Language model interactions

**DurableAgent (Workflow-based with Monitoring):**
- WorkflowApp.run_and_monitor_workflow_async (AGENT span) - DurableAgent with lifecycle monitoring
  └── DurableAgent.tool_calling_workflow (CHAIN span) - Workflow orchestration logic
      ├── WorkflowTask.__call__ (TOOL span) - Tool execution via Dapr Workflow activities
      └── WorkflowTask.__call__ (LLM span) - LLM calls via Dapr Workflow activities

**Orchestrators (Workflow-based, Fire-and-Forget):**
- WorkflowApp.run_workflow (AGENT span) - Orchestrator execution without monitoring
  └── Orchestrator.main_workflow (CHAIN span) - Multi-agent coordination workflow
      ├── WorkflowTask.__call__ (TASK span) - Workflow orchestration activities
      └── WorkflowTask.__call__ (LLM span) - LLM calls via Dapr Workflow activities

Key Features:
- OpenInference semantic conventions for Phoenix UI visualization
- W3C Trace Context propagation across Dapr Workflow runtime boundaries
- Tool call capture and display with proper Phoenix UI formatting
- Message format conversion to OpenInference Message standards
- Token usage tracking and comprehensive metadata extraction
- Thread-safe context storage for workflow task execution
- Automatic LLM provider discovery and instrumentation
- Comprehensive error handling with graceful degradation

W3C Context Propagation:
The instrumentor implements a sophisticated context propagation mechanism that solves
the challenge of maintaining distributed traces across Dapr Workflow boundaries using
W3C Trace Context format (traceparent/tracestate headers) and thread-safe storage.
"""

import logging
from typing import Any, Collection

from .constants import (
    OPENTELEMETRY_AVAILABLE,
    WRAPT_AVAILABLE,
    BaseInstrumentor,
    trace_api,
    context_api,
    wrap_function_wrapper,
)
from .wrappers import (
    AgentRunWrapper,
    ExecuteToolsWrapper,
    LLMWrapper,
    ProcessIterationsWrapper,
    RunToolWrapper,
    WorkflowMonitorWrapper,
    WorkflowRegistrationWrapper,
    WorkflowRunWrapper,
    WorkflowTaskWrapper,
)

logger = logging.getLogger(__name__)

# ============================================================================
# Main Instrumentor Class
# ============================================================================


class DaprAgentsInstrumentor(BaseInstrumentor):
    """
    OpenTelemetry instrumentor for comprehensive Dapr Agents observability.

    This instrumentor provides complete tracing coverage for all Dapr Agent types
    by implementing OpenInference semantic conventions and W3C Trace Context
    propagation across Dapr Workflow runtime boundaries.

    Architecture:
    - Regular Agents: Direct method instrumentation with hierarchical spans
    - DurableAgents: Workflow-based execution with context propagation via W3C format
    - Orchestrators: Multi-agent coordination with proper span categorization

    Context Propagation Strategy:
    - Extract W3C Trace Context (traceparent/tracestate) during workflow task creation
    - Store context using workflow instance IDs in thread-safe storage
    - Restore context during workflow task execution for proper span hierarchy
    - Maintain distributed trace continuity across Dapr runtime serialization

    Phoenix UI Integration:
    - OpenInference Message format for proper conversation display
    - Tool call extraction and formatting for UI visualization
    - Token usage tracking and metadata capture for cost analysis
    - Proper span kinds (AGENT, CHAIN, TOOL, LLM, TASK) for categorization

    Usage:
        >>> instrumentor = DaprAgentsInstrumentor()
        >>> instrumentor.instrument()
        >>> # Your Dapr Agents code runs with full observability
        >>> instrumentor.uninstrument()
    """

    # Class-level tracer for global access
    _global_tracer = None

    def __init__(self) -> None:
        """
        Initialize the Dapr Agents instrumentor.

        Sets up the instrumentor with no active tracer until instrument() is called.
        """
        super().__init__()
        self._tracer = None

    def instrumentation_dependencies(self) -> Collection[str]:
        """
        Get the list of dependencies required for instrumentation.

        Returns:
            Collection[str]: Package names that must be available for instrumentation
        """
        return ("dapr-agents",)

    def instrument(self, **kwargs: Any) -> None:
        """
        Public method to instrument Dapr Agents with OpenTelemetry tracing.

        This method is called by users to enable instrumentation. It delegates
        to the private _instrument method which contains the actual implementation.

        Args:
            **kwargs: Instrumentation configuration including:
                     - tracer_provider: Optional OpenTelemetry tracer provider
                     - Additional provider-specific configuration
        """
        self._instrument(**kwargs)

    def _instrument(self, **kwargs: Any) -> None:
        """
        Instrument Dapr Agents with comprehensive OpenTelemetry tracing.

        Applies instrumentation in the correct order:
        1. Dependency validation (OpenTelemetry, wrapt)
        2. Tracer initialization with provider configuration
        3. W3C context propagation setup for Dapr Workflows
        4. Method wrapper application for all agent types

        Args:
            **kwargs: Instrumentation configuration including:
                     - tracer_provider: Optional OpenTelemetry tracer provider
                     - Additional provider-specific configuration
        """
        # Validate required dependencies for instrumentation
        if not OPENTELEMETRY_AVAILABLE:
            logger.warning("OpenTelemetry not available - instrumentation disabled")
            return

        if not WRAPT_AVAILABLE:
            logger.warning("wrapt not available - instrumentation disabled")
            return

        # Initialize OpenTelemetry tracer with provider configuration
        self._initialize_tracer(kwargs)

        # Apply W3C context propagation fix for Dapr Workflows (critical for proper tracing)
        self._apply_context_propagation_fix()

        # Apply agent wrappers (Regular Agent class execution paths)
        self._apply_agent_wrappers()

        # Apply workflow wrappers directly since start_runtime() is now called in model_post_init
        # This eliminates the need for callback mechanism
        self._apply_workflow_wrappers()

        # LLM provider integrations
        self._apply_llm_wrappers()

        logger.info("✅ Dapr Agents OpenTelemetry instrumentation enabled")

    def _initialize_tracer(self, kwargs: dict) -> None:
        """
        Initialize OpenTelemetry tracer with provider configuration.

        Sets up the tracer that will be used by all wrapper instances
        to create spans with proper trace relationships.

        Args:
            kwargs (dict): Configuration including optional tracer_provider
        """
        tracer_provider = kwargs.get("tracer_provider")
        if not tracer_provider:
            tracer_provider = trace_api.get_tracer_provider()

        self._tracer = trace_api.get_tracer(__name__, tracer_provider=tracer_provider)
        # Store globally for access by resumed workflows
        DaprAgentsInstrumentor._global_tracer = self._tracer

    def _apply_context_propagation_fix(self) -> None:
        """
        Apply W3C Trace Context propagation fix for Dapr Workflow task execution.

        Solves the critical issue where OpenTelemetry context is lost across Dapr
        Workflow runtime boundaries due to serialization/deserialization and new
        event loop creation. Implements monkey-patching of WorkflowApp._make_task_wrapper
        to inject W3C context storage and retrieval mechanism.

        Context Propagation Flow:
        1. Extract W3C context during workflow task wrapper creation
        2. Store context using workflow instance ID in thread-safe storage
        3. Retrieve and restore context during workflow task execution
        4. Maintain proper parent-child span relationships across boundaries
        """
        logger.debug("Applying W3C context propagation fix for Dapr Workflows...")

        try:
            # Import required Dapr Workflow components
            from dapr_agents.workflow.base import WorkflowApp
            import asyncio
            import functools
            from dapr.ext.workflow import WorkflowActivityContext

            logger.debug(
                "Successfully imported Dapr Workflow modules for context propagation"
            )

            def run_sync_with_context(coro):
                """
                Execute coroutine synchronously while preserving OpenTelemetry context.

                Handles event loop management and context attachment for workflow tasks
                that may execute in new event loops created by the Dapr runtime.
                """
                # Capture current context BEFORE any event loop operations
                current_context = None
                current_span = None

                if context_api:
                    current_context = context_api.get_current()
                    current_span = trace_api.get_current_span()
                    logger.debug(
                        f"Captured context for async execution: {current_span.get_span_context() if current_span else 'No span'}"
                    )

                async def context_wrapped_coro():
                    """Run coroutine with preserved context."""
                    if current_context:
                        # Attach the captured context
                        token = context_api.attach(current_context)
                        try:
                            return await coro
                        finally:
                            context_api.detach(token)
                    else:
                        return await coro

                try:
                    # Try to use existing event loop
                    loop = asyncio.get_running_loop()
                    return loop.run_until_complete(context_wrapped_coro())
                except RuntimeError:
                    # No running loop - create new one
<<<<<<< HEAD
=======
                    # TODO: eventually clean this up by using the tracing setup from dapr upstream
                    # when we have trace propagation in the SDKs for workflows.
>>>>>>> 5a175235
                    try:
                        loop = asyncio.new_event_loop()
                        asyncio.set_event_loop(loop)
                        return loop.run_until_complete(context_wrapped_coro())
                    except Exception as e:
                        logger.warning(
                            f"Failed to run coroutine with new event loop: {e}"
                        )
                        # Fallback: run in thread pool to avoid blocking
                        import concurrent.futures

                        with concurrent.futures.ThreadPoolExecutor() as executor:
                            future = executor.submit(
                                lambda: asyncio.run(context_wrapped_coro())
                            )
                            return future.result()
                    finally:
                        try:
                            if "loop" in locals() and not loop.is_closed():
                                loop.close()
                        except Exception as e:
                            logger.debug(f"Error closing event loop: {e}")

            def make_context_aware_task_wrapper(
                self, task_name: str, method, task_instance
            ):
                """
                Create enhanced task wrapper with W3C context propagation via storage.

                This factory method creates workflow task wrappers that implement W3C Trace
                Context propagation across Dapr Workflow runtime boundaries. The wrapper:

                1. Extracts workflow instance ID from Dapr context structure
                2. Retrieves stored W3C context using the instance ID
                3. Associates global context with specific workflow instances
                4. Executes tasks with proper OpenTelemetry context restoration

                Args:
                    task_name (str): Name of the workflow task being wrapped
                    method: Task method reference for wrapping
                    task_instance: Original task function or method instance

                Returns:
                    Callable: Enhanced wrapper function with W3C context propagation

                Technical Implementation:
                    - Uses WorkflowActivityContext for Dapr integration
                    - Implements context_storage for thread-safe context management
                    - Provides comprehensive error handling and debug logging
                    - Maintains non-invasive approach (no parameter modification)
                """
                logger.debug(f"Creating context-aware wrapper for task: {task_name}")

                @functools.wraps(method)
                def wrapper(ctx, *args, **kwargs):
                    logger.debug(f"Executing context-aware workflow task: {task_name}")

                    # Create workflow activity context wrapper
                    wf_ctx = WorkflowActivityContext(ctx)

                    # Extract workflow instance ID from Dapr context structure
                    instance_id = None
                    try:
                        inner_ctx = wf_ctx.get_inner_context()
                        instance_id = getattr(inner_ctx, "workflow_id", None)
                        logger.debug(f"Extracted workflow instance_id: {instance_id}")
                    except Exception as e:
                        logger.warning(f"Failed to extract workflow instance_id: {e}")

                    # Implement W3C context storage and association
                    from .context_storage import (
                        store_workflow_context,
                        get_workflow_context,
                    )

                    if instance_id:
                        # Try to get instance-specific context first
                        instance_context = get_workflow_context(
                            f"__workflow_context_{instance_id}__"
                        )
                        if instance_context and instance_context.get("traceparent"):
                            logger.debug(
                                f"Found instance-specific context for {instance_id}"
                            )
                        else:
                            logger.debug(
                                f"No instance-specific context found for {instance_id}"
                            )
                    else:
                        logger.warning(
                            "No workflow instance_id - cannot access W3C context"
                        )

                    try:
                        # Execute original task function without parameter modification
                        call = task_instance(wf_ctx, *args, **kwargs)
                        if asyncio.iscoroutine(call):
                            result = run_sync_with_context(call)
                        else:
                            result = call

                        logger.debug(
                            f"Completed context-aware workflow task: {task_name}"
                        )
                        return result
                    except Exception as e:
                        logger.exception(
                            f"Context-aware workflow task '{task_name}' failed: {e}"
                        )
                        raise

                return wrapper

            # Apply enhanced context-aware task wrapper to Dapr Workflow runtime
            logger.debug(
                "Monkey patching WorkflowApp._make_task_wrapper for W3C context propagation"
            )
            original_method = getattr(WorkflowApp, "_make_task_wrapper", None)
            logger.debug(f"Original _make_task_wrapper method: {original_method}")

            WorkflowApp._make_task_wrapper = make_context_aware_task_wrapper
            logger.debug(
                "Applied W3C context propagation enhancement for Dapr Workflow tasks"
            )

        except ImportError as e:
            logger.warning(
                f"Could not apply W3C context propagation fix (ImportError): {e}"
            )
        except Exception as e:
            logger.error(
                f"Error applying W3C context propagation fix: {e}", exc_info=True
            )

    def _apply_agent_wrappers(self) -> None:
        """
        Apply observability wrappers for agent execution methods.

        Instruments core agent methods to create AGENT spans (top-level) and CHAIN spans
        (processing steps) for comprehensive agent execution tracing in Phoenix UI.
        """
        try:
            from dapr_agents.agents.agent.agent import Agent
            from dapr_agents.tool.executor import AgentToolExecutor

            # Main agent run wrapper (AGENT span - top level)
            # Note: This only instruments regular Agent.run, not DurableAgent.run
            # DurableAgent uses WorkflowMonitorWrapper instead
            wrap_function_wrapper(
                module="dapr_agents.agents.agent.agent",
                name="Agent.run",
                wrapper=AgentRunWrapper(self._tracer),
            )

            # Process iterations wrapper (CHAIN span - processing steps)
            wrap_function_wrapper(
                module="dapr_agents.agents.agent.agent",
                name="Agent.conversation",
                wrapper=ProcessIterationsWrapper(self._tracer),
            )

            # Tool execution batch wrapper (TOOL span - batch execution)
            wrap_function_wrapper(
                module="dapr_agents.agents.agent.agent",
                name="Agent.execute_tools",
                wrapper=ExecuteToolsWrapper(self._tracer),
            )

            # Individual tool execution wrapper (TOOL span - actual tool execution)
            wrap_function_wrapper(
                module="dapr_agents.tool.executor",
                name="AgentToolExecutor.run_tool",
                wrapper=RunToolWrapper(self._tracer),
            )

            # Note: DurableAgent.run is not instrumented here because it's instrumented in the _apply_workflow_wrappers method
            # and we don't want to double instrument it. And also, instrumenting DurableAgent.run here will cause issues with the async nature of the method.
            # So we instrument it in the _apply_workflow_wrappers method.

        except Exception as e:
            logger.error(f"Error applying agent wrappers: {e}", exc_info=True)

    def _apply_workflow_wrappers(self) -> None:
        """
        Apply observability wrappers for workflow orchestration methods.

        Instruments DurableAgent workflow execution to create comprehensive AGENT spans
        that capture the complete workflow lifecycle from start to completion, enabling
        detailed monitoring of workflow orchestration in Phoenix UI.
        """
        try:
            from dapr_agents.workflow.base import WorkflowApp
            from dapr_agents.workflow.task import WorkflowTask

            wrap_function_wrapper(
                module="dapr_agents.workflow.base",
                name="WorkflowApp.run_and_monitor_workflow_async",
                wrapper=WorkflowMonitorWrapper(self._tracer),
            )

            wrap_function_wrapper(
                module="dapr_agents.workflow.base",
                name="WorkflowApp.run_and_monitor_workflow_sync",
                wrapper=WorkflowMonitorWrapper(self._tracer),
            )


            # This is necessary to create the parent workflow span for the 09 quickstart...
            wrap_function_wrapper(
                module="dapr_agents.workflow.base",
                name="WorkflowApp.run_workflow",
                wrapper=WorkflowRunWrapper(self._tracer),
            )

            # Instrument workflow registration to add AGENT spans for orchestrator workflows
            wrap_function_wrapper(
                module="dapr_agents.workflow.base",
                name="WorkflowApp._register_workflows",
                wrapper=WorkflowRegistrationWrapper(self._tracer),
            )

            # Instrument workflow registration to add AGENT spans for orchestrator workflows
            wrap_function_wrapper(
                module="dapr_agents.workflow.base",
                name="WorkflowApp._register_workflows",
                wrapper=WorkflowRegistrationWrapper(self._tracer),
            )

            wrap_function_wrapper(
                module="dapr_agents.workflow.task",
                name="WorkflowTask.__call__",
                wrapper=WorkflowTaskWrapper(self._tracer),
            )
        except Exception as e:
            logger.error(f"Error applying workflow wrappers: {e}", exc_info=True)

    def _apply_llm_wrappers(self) -> None:
        """
        Apply observability wrappers for LLM chat completion methods.

        Automatically discovers and instruments all LLM chat client implementations
        that extend ChatClientBase, creating LLM spans with OpenInference formatting
        for comprehensive language model interaction tracking in Phoenix UI.
        """
        try:
            # Import base chat client class
            from dapr_agents.llm.chat import ChatClientBase

            # Discover all chat client implementations
            chat_client_classes = self._discover_chat_clients(ChatClientBase)

            # Instrument each concrete chat client implementation
            for chat_client_class, module_name in chat_client_classes:
                wrap_function_wrapper(
                    module=module_name,
                    name=f"{chat_client_class.__name__}.generate",
                    wrapper=LLMWrapper(self._tracer),
                )
                logger.debug(
                    f"Instrumented {chat_client_class.__name__} in {module_name}"
                )

        except ImportError as e:
            logger.warning(f"Could not instrument LLM chat clients: {e}")

    def _discover_chat_clients(self, base_class: type) -> list:
        """
        Discover all ChatClient subclasses across LLM provider modules.

        Args:
            base_class: Base ChatClientBase class

        Returns:
            list: List of (class, module_name) tuples
        """
        chat_client_classes = []

        # Check each LLM provider module for ChatClient classes
        for provider in ["openai", "nvidia", "huggingface", "dapr"]:
            try:
                module = __import__(f"dapr_agents.llm.{provider}.chat", fromlist=[""])

                for attr_name in dir(module):
                    attr = getattr(module, attr_name)
                    if (
                        isinstance(attr, type)
                        and issubclass(attr, base_class)
                        and attr is not base_class
                    ):
                        chat_client_classes.append(
                            (attr, f"dapr_agents.llm.{provider}.chat")
                        )

            except ImportError:
                logger.debug(f"Could not import dapr_agents.llm.{provider}.chat")
                continue

        return chat_client_classes

    def _uninstrument(self, **kwargs: Any) -> None:
        """
        Uninstrument Dapr Agents by clearing the tracer.

        Args:
            **kwargs: Uninstrumentation configuration (unused)
        """
        self._tracer = None
        logger.info("Dapr Agents OpenTelemetry instrumentation disabled")


# ============================================================================
# Exported Classes
# ============================================================================

__all__ = [
    "DaprAgentsInstrumentor",
]<|MERGE_RESOLUTION|>--- conflicted
+++ resolved
@@ -263,11 +263,8 @@
                     return loop.run_until_complete(context_wrapped_coro())
                 except RuntimeError:
                     # No running loop - create new one
-<<<<<<< HEAD
-=======
                     # TODO: eventually clean this up by using the tracing setup from dapr upstream
                     # when we have trace propagation in the SDKs for workflows.
->>>>>>> 5a175235
                     try:
                         loop = asyncio.new_event_loop()
                         asyncio.set_event_loop(loop)
@@ -474,7 +471,6 @@
                 wrapper=WorkflowMonitorWrapper(self._tracer),
             )
 
-
             # This is necessary to create the parent workflow span for the 09 quickstart...
             wrap_function_wrapper(
                 module="dapr_agents.workflow.base",
