import asyncio
import logging
from typing import Any, Dict, Optional

from ..constants import (
    INPUT_MIME_TYPE,
    INPUT_VALUE,
    LLM,
    OPENINFERENCE_SPAN_KIND,
    OUTPUT_MIME_TYPE,
    OUTPUT_VALUE,
    Status,
    StatusCode,
    TASK,
    TOOL,
    context_api,
    safe_json_dumps,
)

logger = logging.getLogger(__name__)

# ============================================================================
# Workflow Task Wrapper
# ============================================================================


class WorkflowTaskWrapper:
    """
    Wrapper for WorkflowTask.__call__ method.

    This wrapper instruments the actual execution layer of workflow tasks where
    individual activities like generate_response, run_tool, etc. are executed
    by the Dapr Workflow runtime.

    Key features:
    - Task type detection for appropriate span kinds
    - Instance ID tracking from WorkflowActivityContext
    - Proper span hierarchy within workflow traces
    - Support for LLM, Tool, and Agent-based tasks

    Span kinds by task type:
    - LLM-based tasks (generate_response) → LLM span
    - Tool execution tasks (run_tool) → TOOL span
    - Other workflow tasks → TASK span
    """

    def __init__(self, tracer: Any) -> None:
        """
        Initialize the workflow task wrapper.

        Args:
            tracer: OpenTelemetry tracer instance
        """
        self._tracer = tracer

    def __call__(self, wrapped: Any, instance: Any, args: Any, kwargs: Any) -> Any:
        """
        Wrap WorkflowTask.__call__ with TASK span tracing for workflow activities.

        Creates spans with appropriate OpenInference span kinds (LLM, TOOL, or TASK)
        based on the task type and restores OpenTelemetry context using workflow
        instance ID for proper trace hierarchy.

        Args:
            wrapped (callable): Original WorkflowTask.__call__ method to be instrumented
            instance (WorkflowTask): WorkflowTask instance containing task function and metadata
            args (tuple): Positional arguments - typically (ctx: WorkflowActivityContext, payload: Any)
            kwargs (dict): Keyword arguments passed to the original method

        Returns:
            Any: Result from wrapped method execution, with span attributes capturing
                 input/output and task categorization
        """
        # Check for instrumentation suppression
        if context_api and context_api.get_value(
            context_api._SUPPRESS_INSTRUMENTATION_KEY
        ):
            bound_method = wrapped.__get__(instance, type(instance))
            return bound_method(*args, **kwargs)

        # Extract WorkflowActivityContext and payload
        ctx = args[0] if args else None
        payload = args[1] if len(args) > 1 else kwargs.get("payload")

        # Determine task details
        task_name = (
            getattr(instance.func, "__name__", "unknown_task")
            if instance.func
            else "workflow_task"
        )
        span_kind = self._determine_span_kind(instance, task_name)

        # Build span attributes
        attributes = self._build_task_attributes(
            instance, ctx, payload, span_kind, task_name
        )

        # Create span name
        span_name = f"WorkflowTask.{task_name}"

        # Handle async vs sync execution like other wrappers
        if asyncio.iscoroutinefunction(wrapped):
            return self._handle_async_execution(
                wrapped, instance, args, kwargs, span_name, attributes
            )
        else:
            return self._handle_sync_execution(
                wrapped, instance, args, kwargs, span_name, attributes
            )

    def _determine_span_kind(self, instance: Any, task_name: str) -> str:
        """
        Determine appropriate OpenInference span kind based on task characteristics.

        Analyzes the WorkflowTask instance and function name to select the most
        appropriate OpenInference span kind for observability categorization.

        Args:
            instance (WorkflowTask): WorkflowTask instance with task function and attributes
            task_name (str): Name of the task function being executed

        Returns:
            str: OpenInference span kind - 'LLM' for language model tasks,
                 'TOOL' for tool execution tasks, or 'TASK' for other workflow activities
        """
        # Check if this is an LLM-based task
        if (
            hasattr(instance, "llm") and instance.llm is not None
        ) or "generate_response" in task_name:
            return LLM

        # Check if this is a tool execution task (including agent tasks)
        if (
            hasattr(instance, "agent") and instance.agent is not None
        ) or "run_tool" in task_name:
            return TOOL

        # For workflow orchestration tasks, use custom TASK span kind
        # This provides semantic clarity for workflow-specific operations
        return TASK

    def _build_task_attributes(
        self,
        instance: Any,
        ctx: Any,
        payload: Any,
        span_kind: str,
        task_name: Optional[str] = None,
    ) -> Dict[str, Any]:
        """
        Build comprehensive span attributes for workflow task execution tracing.

        Constructs detailed attributes including workflow context, task metadata,
        executor information, and correlation identifiers for Phoenix UI grouping
        and trace hierarchy establishment.

        Args:
            instance (WorkflowTask): WorkflowTask instance containing task function and metadata
            ctx (WorkflowActivityContext): Dapr workflow activity context with instance information
            payload (Any): Task input payload to be serialized as span input
            span_kind (str): OpenInference span kind (LLM, TOOL, or TASK)
            task_name (str, optional): Name of the task function, extracted if not provided

        Returns:
            Dict[str, Any]: Comprehensive span attributes including workflow.instance_id,
                           task metadata, executor information, and serialized input payload
        """
        attributes = {
            OPENINFERENCE_SPAN_KIND: span_kind,
            INPUT_MIME_TYPE: "application/json",
            OUTPUT_MIME_TYPE: "application/json",
        }

        # Add workflow context information
        if ctx:
            # Extract instance ID using the same method as instrumentor.py
            instance_id = "unknown"
            try:
                inner_ctx = ctx.get_inner_context()
                instance_id = getattr(inner_ctx, "workflow_id", "unknown")
            except Exception as e:
                logger.debug(f"Failed to extract instance_id from context: {e}")

            attributes["workflow.instance_id"] = instance_id

            # Add explicit grouping attributes for better trace correlation
            attributes["session.id"] = instance_id  # Phoenix UI session grouping
            attributes["trace.group.id"] = instance_id  # Custom trace grouping
            attributes[
                "workflow.correlation_id"
            ] = instance_id  # Additional correlation

            # Add resource-level attributes for Phoenix UI grouping
            attributes["resource.workflow.instance_id"] = instance_id
            attributes["resource.workflow.name"] = "AgenticWorkflow"  # Could be dynamic

            # Log the trace context for debugging (expected to be disconnected for Dapr Workflows)
            from opentelemetry import trace

            current_span = trace.get_current_span()
            if current_span:
                current_trace_id = current_span.get_span_context().trace_id
                logger.debug(
                    f"⚡️ Task in instance {instance_id} starting with trace_id=0x{current_trace_id:x} (will be restored via W3C context)"
                )

            logger.debug(f"🔗 Grouping span by instance_id: {instance_id}")

        # Add task type information
        if hasattr(instance, "func") and instance.func:
            task_name = task_name or getattr(instance.func, "__name__", "unknown")
            attributes["task.name"] = task_name
            attributes["task.module"] = getattr(instance.func, "__module__", "unknown")

        # Add custom workflow task identification
        if span_kind == TASK and task_name:
            attributes["workflow.task.type"] = "orchestration"
            attributes["workflow.task.category"] = self._categorize_workflow_task(
                task_name
            )

        # Add executor type
        if hasattr(instance, "llm") and instance.llm:
            attributes["task.executor"] = "llm"
            attributes["llm.client_type"] = type(instance.llm).__name__
        elif hasattr(instance, "agent") and instance.agent:
            attributes["task.executor"] = "agent"
            attributes["agent.name"] = getattr(instance.agent, "name", "unknown")
        elif hasattr(instance, "func") and instance.func:
            attributes["task.executor"] = "python"

        # Serialize input payload
        if payload is not None:
            attributes[INPUT_VALUE] = safe_json_dumps(payload)

        return attributes

    def _get_context_from_workflow_state(
        self, instance_id: str, instance: Any = None
    ) -> Optional[Dict[str, Any]]:
        """
        Retrieve OpenTelemetry context from workflow state for persistence across app restarts.

        This method retrieves the context from the DurableAgent's workflow state so it can
        be used to create child spans with proper parent-child relationships even after
        app restarts when the workflow resumes.

        Args:
            instance_id: Workflow instance ID
            instance: DurableAgent instance to access state from

        Returns:
            OpenTelemetry context data if found, None otherwise
        """
        try:
            if (
                instance
                and hasattr(instance, "load_state")
                and hasattr(instance, "state")
            ):
                # Load state to get the latest data from database
                instance.load_state()

                # Try to get the workflow instance data to check for stored trace context
                if "instances" in instance.state:
                    instance_data = instance.state["instances"].get(instance_id, {})
                    stored_trace_context = instance_data.get("trace_context")
                    if stored_trace_context:
                        logger.debug(
                            f"Retrieved trace context from database for instance {instance_id}"
                        )
                        return stored_trace_context
                    else:
                        logger.debug(
                            f"No trace context found in database for {instance_id}"
                        )
                        return None
                else:
                    logger.debug(f"No instances found in state for {instance_id}")
                    return None
            else:
                logger.debug(f"Cannot access instance state for {instance_id}")
                return None

        except Exception as e:
            logger.warning(f"Failed to get context from workflow state: {e}")
            return None

    # TODO: in future this needs to be updated to properly capture all of the AGENT span context for resumed workflows.
    def _create_context_for_resumed_workflow(
        self, instance_id: str, instance: Any
    ) -> Optional[Dict[str, Any]]:
        """
        Create AGENT span context for resumed workflows to restore proper trace hierarchy.

        This creates a safe, non-blocking AGENT span that establishes the trace context
        for child workflow tasks to nest under, fixing the missing parent span issue.
        """
        try:
            from ..context_storage import get_workflow_context, store_workflow_context
            from opentelemetry import trace

            # Check if this is a resumed workflow by looking at the workflow state
            if not (hasattr(instance, "state") and "instances" in instance.state):
                logger.debug(
                    f"No state found for instance to check if {instance_id} is resumed"
                )
                return None
            if hasattr(instance, "load_state"):
                instance.load_state()

            instance_data = instance.state["instances"].get(instance_id, {})
            stored_trace_context = instance_data.get("trace_context", {})

            if not stored_trace_context:
                logger.debug(
                    f"No stored trace context found for {instance_id} - not a resumed workflow"
                )
                return None

            # Check if this is an orchestrator workflow or individual agent workflow
            agent_name = getattr(instance, "name", "DurableAgent")
            is_orchestrator = (
                hasattr(instance, "orchestrator_topic_name")
                or "Orchestrator" in instance.__class__.__name__
            )

            # For individual agent workflows, we need to check if they're being triggered by an orchestrator
            # If they have a triggering_workflow_instance_id, they should be nested under the orchestrator
            # If they don't, they should create their own AGENT span (standalone usage)
            if not is_orchestrator:
                # Check if this agent workflow was triggered by an orchestrator
                triggering_workflow_id = instance_data.get(
                    "triggering_workflow_instance_id"
                )
                if triggering_workflow_id:
                    logger.debug(
                        f"Skipping AGENT span creation for individual agent workflow {agent_name}.{instance_id} - triggered by orchestrator {triggering_workflow_id}, should be nested"
                    )
                    return None
                else:
                    logger.debug(
                        f"Creating AGENT span for standalone individual agent workflow {agent_name}.{instance_id}"
                    )

            if is_orchestrator:
                logger.debug(
                    f"Creating AGENT span for resumed orchestrator workflow {instance_id}"
                )
<<<<<<< HEAD
                workflow_name = instance_data.get("workflow_name", "OrchestratorWorkflow")
=======
                workflow_name = instance_data.get(
                    "workflow_name", "OrchestratorWorkflow"
                )
>>>>>>> 5a175235
                is_orchestrator_flag = True
            else:
                logger.debug(
                    f"Creating AGENT span for resumed individual agent workflow {instance_id}"
                )
<<<<<<< HEAD
                workflow_name = instance_data.get(
                    "workflow_name", "AgenticWorkflow"
                )
=======
                workflow_name = instance_data.get("workflow_name", "AgenticWorkflow")
>>>>>>> 5a175235
                is_orchestrator_flag = False

            workflow_name = instance_data.get("workflow_name", "AgenticWorkflow")
            span_name = f"{agent_name}.{workflow_name}"
            attributes = {
                "openinference.span.kind": "AGENT",
                "workflow.name": workflow_name,
                "agent.execution_mode": "workflow_based",
                "agent.name": agent_name,
                "workflow.instance_id": instance_id,
                "workflow.resumed": True,
                "workflow.orchestrator": is_orchestrator_flag,
                "input.value": instance_data.get("input", ""),
                "input.mime_type": "application/json",
                "output.value": instance_data.get("output", ""),
                "output.mime_type": "application/json",
            }

            # Check if we've already created an agent span for this workflow to avoid duplicates
            if instance_data.get("agent_span_created"):
                logger.debug(
                    f"Agent span already created for {instance_id}, reusing context"
                )
                existing_context = get_workflow_context(
                    f"__workflow_context_{instance_id}__"
                )
                if existing_context:
                    return existing_context

            # Create and start the AGENT span - this will be the parent for all workflow tasks
            agent_span = self._tracer.start_span(span_name, attributes=attributes)

            try:
                span_id = agent_span.get_span_context().span_id
                trace_id = agent_span.get_span_context().trace_id
                span_context = {
                    "trace_id": format(trace_id, "032x"),
                    "span_id": format(span_id, "016x"),
                    "traceparent": f"00-{format(trace_id, '032x')}-{format(span_id, '016x')}-01",
                    "tracestate": stored_trace_context.get("tracestate", ""),
                    "instance_id": instance_id,
                    "resumed": True,
                    "agent_span": agent_span,  # Keep reference to close later
                }

                # Store context for subsequent workflow tasks to find
                store_workflow_context(
                    f"__workflow_context_{instance_id}__", span_context
                )

                logger.debug(
                    f"Created AGENT span for resumed workflow {instance_id}: {span_name}"
                )

                instance_data["agent_span_created"] = True
                if hasattr(instance, "save_state"):
                    instance.save_state()

                return span_context

            except Exception as e:
                # If something goes wrong, end the span
                agent_span.end()
                raise e

        except Exception as e:
            logger.error(
                f"Failed to create AGENT span for resumed workflow {instance_id}: {e}"
            )
            return None

    def _handle_async_execution(
        self,
        wrapped: Any,
        instance: Any,
        args: Any,
        kwargs: Any,
        span_name: str,
        attributes: dict,
    ) -> Any:
        """
        Handle asynchronous workflow task execution with OpenTelemetry context restoration.

        Manages async task execution by restoring stored OpenTelemetry context using
        the workflow instance ID, creating child spans with proper trace hierarchy,
        and capturing task results with comprehensive error handling.

        Args:
            wrapped (callable): Original async WorkflowTask method to execute
            args (tuple): Positional arguments for the wrapped method
            kwargs (dict): Keyword arguments for the wrapped method
            span_name (str): Name for the created span (e.g., "WorkflowTask.generate_response")
            attributes (dict): Span attributes including workflow context and task metadata

        Returns:
            Any: Coroutine that executes the wrapped method with proper span instrumentation
                 and context restoration from stored W3C trace context
        """

        async def async_wrapper(instance, *wrapper_args, **wrapper_kwargs):
            logger.debug(f"WorkflowTaskWrapper called for {span_name}")

            # Get OpenTelemetry context from storage using instance_id
            instance_id = attributes.get("workflow.instance_id", "unknown")

            # Also try to extract instance_id directly from workflow context if available
            if len(wrapper_args) > 0:
                ctx = wrapper_args[
                    0
                ]  # First argument is usually the WorkflowActivityContext
                try:
                    if hasattr(ctx, "get_inner_context"):
                        inner_ctx = ctx.get_inner_context()
                        direct_instance_id = getattr(inner_ctx, "workflow_id", None)
                        if direct_instance_id and direct_instance_id != "unknown":
                            instance_id = direct_instance_id
                            logger.debug(
                                f"Extracted instance_id from context: {instance_id}"
                            )
                except Exception as e:
                    logger.warning(f"Failed to extract instance_id from context: {e}")

            # Try to get stored Agent span context for parent-child relationship
            from ..context_storage import get_workflow_context
            from opentelemetry import trace
            from opentelemetry.trace import SpanContext, TraceFlags

            # Get stored Agent span context - ONLY use instance-specific context
            logger.debug(
                f"WorkflowTask looking for Agent span context for instance: {instance_id}"
            )
            agent_context = None

            # Get instance-specific context directly (created by WorkflowMonitorWrapper or startup process)
            if instance_id and instance_id != "unknown":
                context_key = f"__workflow_context_{instance_id}__"
                agent_context = get_workflow_context(context_key)
                if agent_context:
                    logger.info(
                        f"Found instance-specific context for {instance_id} with key '{context_key}'"
                    )
                else:
                    logger.warning(
                        f"No instance-specific context found for {instance_id} with key '{context_key}'"
                    )
                    # Try to get all contexts for debugging
                    from ..context_storage import get_all_workflow_contexts

                    all_contexts = get_all_workflow_contexts()
                    logger.warning(
                        f"Available context keys: {list(all_contexts.keys())}"
                    )
                    agent_context = self._create_context_for_resumed_workflow(
                        instance_id, instance
                    )
            else:
                logger.warning(
                    f"No valid instance_id ({instance_id}), cannot lookup context"
                )
                agent_context = None

            if agent_context:
                logger.debug(f"Found Agent span context: {agent_context}")
                # Check if this is a restored trace context
                if hasattr(instance, "state") and "instances" in instance.state:
                    instance_data = instance.state["instances"].get(instance_id, {})
                    if instance_data.get("trace_context") == agent_context:
                        logger.debug(
                            f"Using restored trace context for resumed workflow {instance_id}"
                        )
            else:
                logger.warning("No Agent span context found")

            if (
                agent_context
                and agent_context.get("trace_id")
                and agent_context.get("span_id")
            ):
                # Create parent span context from stored data
                try:
                    # Convert hex strings to integers (OpenTelemetry expects int, not bytes)
                    trace_id = int(agent_context["trace_id"], 16)
                    parent_span_id = int(agent_context["span_id"], 16)

                    # Create SpanContext for the parent
                    parent_span_context = SpanContext(
                        trace_id=trace_id,
                        span_id=parent_span_id,
                        trace_flags=TraceFlags(
                            0x01
                        ),  # Use TraceFlags constructor with sampled flag
                        is_remote=True,
                    )

                    # Create child span with explicit parent - use simpler approach
                    logger.debug(
                        f"Creating {span_name} as child of Agent span: {agent_context['span_id']}"
                    )
                    parent_context = trace.set_span_in_context(
                        trace.NonRecordingSpan(parent_span_context)
                    )
                    with self._tracer.start_as_current_span(
                        span_name, attributes=attributes, context=parent_context
                    ) as span:
                        logger.debug(f"Started child span {span_name}")
                        try:
                            bound_method = wrapped.__get__(instance, type(instance))
                            result = await bound_method(*wrapper_args, **wrapper_kwargs)
                            span.set_attribute(OUTPUT_VALUE, safe_json_dumps(result))
                            span.set_attribute(OUTPUT_MIME_TYPE, "application/json")
                            span.set_status(Status(StatusCode.OK))
                            logger.debug(f"Completed child span {span_name}")
                            return result
                        except Exception as e:
                            span.set_status(Status(StatusCode.ERROR, str(e)))
                            span.record_exception(e)
                            logger.error(
                                f"Error in async workflow task execution: {e}",
                                exc_info=True,
                            )
                            logger.error(f"Failed child span {span_name}: {e}")
                            raise
                except Exception as e:
                    logger.warning(
                        f"Failed to create child span with parent context: {e}"
                    )
                    logger.warning(
                        f"Parent span creation failed: {e}, executing without span"
                    )
                    # Fall through to no-span execution

            # No parent context available - execute without creating orphaned spans
            logger.warning(
                f"No parent context available for {span_name}, executing without span"
            )
            try:
                bound_method = wrapped.__get__(instance, type(instance))
                result = await bound_method(*wrapper_args, **wrapper_kwargs)
                return result
            except Exception as e:
                logger.error(f"Error in async workflow task execution (no span): {e}", exc_info=True)
                raise

        return async_wrapper(instance, *args, **kwargs)

    def _handle_sync_execution(
        self,
        wrapped: Any,
        instance: Any,
        args: Any,
        kwargs: Any,
        span_name: str,
        attributes: dict,
    ) -> Any:
        """
        Handle synchronous workflow task execution with OpenTelemetry context restoration.

        Manages sync task execution by restoring stored OpenTelemetry context using
        the workflow instance ID, creating child spans with proper trace hierarchy,
        and capturing task results with comprehensive error handling.

        Args:
            wrapped (callable): Original sync WorkflowTask method to execute
            args (tuple): Positional arguments for the wrapped method
            kwargs (dict): Keyword arguments for the wrapped method
            span_name (str): Name for the created span (e.g., "WorkflowTask.run_tool")
            attributes (dict): Span attributes including workflow context and task metadata

        Returns:
            Any: Result from wrapped method execution with span instrumentation
                 and context restoration from stored W3C trace context
        """
        # Always try to get context from current workflow first (since there's only one workflow)
        from ..context_storage import get_workflow_context

        # Extract instance ID first for instance-specific context lookup
        instance_id = attributes.get("workflow.instance_id", "unknown")

        # Try instance-specific context first (for individual agent workflows)
        otel_context = None
        if instance_id != "unknown":
            context_key = f"__workflow_context_{instance_id}__"
            otel_context = get_workflow_context(context_key)
            if otel_context:
                logger.info(
                    f"🔗 Found instance-specific context for {instance_id} with key '{context_key}'"
                )
            else:
                logger.warning(
                    f"⚠️ No instance-specific context found for {instance_id} with key '{context_key}'"
                )
                # Try to get all contexts for debugging
                from ..context_storage import get_all_workflow_contexts

                all_contexts = get_all_workflow_contexts()
                logger.warning(f"Available context keys: {list(all_contexts.keys())}")

        # If still not found and we have an instance ID, try stored trace context from database
        if not otel_context and instance_id != "unknown":
            # Try to get context from workflow state first (persists across restarts)
            otel_context = self._get_context_from_workflow_state(instance_id, instance)

            # If not found in workflow state, try in-memory storage as fallback
            if not otel_context:
                otel_context = get_workflow_context(instance_id)

        # Create span with restored context if available
        from ..context_propagation import create_child_span_with_context

        with create_child_span_with_context(
            self._tracer, span_name, otel_context, attributes
        ) as span:
            return self._execute_task_with_span(
                wrapped, instance, args, kwargs, span, otel_context, span_name
            )

    def _execute_task_with_span(
        self, wrapped, instance, args, kwargs, span, otel_context, span_name
    ):
        """Execute the task within the provided span context."""
        # Debug logging to show context restoration
        from opentelemetry import trace

        current_span = trace.get_current_span()
        task_category = span.attributes.get("workflow.task.category", "UNKNOWN")

        if otel_context:
            logger.debug(
                f"Creating {task_category} span with RESTORED context: {span_name}"
            )
            logger.debug(
                f"Restored from traceparent: {otel_context.get('traceparent', 'None')}"
            )
        else:
            logger.debug(
                f"Creating {task_category} span WITHOUT context restoration: {span_name}"
            )

        logger.debug(
            f"Current span context: {current_span.get_span_context() if current_span else 'None'}"
        )

        try:
            bound_method = wrapped.__get__(instance, type(instance))
            result = bound_method(*args, **kwargs)
            span.set_attribute(OUTPUT_VALUE, safe_json_dumps(result))
            span.set_attribute(OUTPUT_MIME_TYPE, "application/json")
            span.set_status(Status(StatusCode.OK))
            return result
        except Exception as e:
            span.set_status(Status(StatusCode.ERROR, str(e)))
            span.record_exception(e)
            logger.error(f"Error in sync workflow task execution: {e}", exc_info=True)
            raise

    def _categorize_workflow_task(self, task_name: str) -> str:
        """
        Categorize workflow tasks for enhanced observability and trace organization.

        Analyzes task function names to assign semantic categories that help
        organize traces in observability tools and provide better insights
        into workflow execution patterns.

        Task categories:
        - initialization: Task setup and workflow entry recording
        - state_management: Message appending and state updates
        - finalization: Workflow completion and cleanup
        - communication: Agent messaging and response handling
        - llm_generation: Language model response generation
        - tool_execution: Tool calling and external system integration
        - orchestration: General workflow coordination activities

        Args:
            task_name (str): Name of the workflow task function

        Returns:
            str: Semantic category for the task type
        """
        if task_name in ["record_initial_entry"]:
            return "initialization"
        elif task_name in ["finalize_workflow", "finish_workflow"]:
            return "finalization"
        elif task_name in ["broadcast_message_to_agents", "send_response_back"]:
            return "communication"
        elif task_name == "call_llm":
            return "llm_generation"
        elif task_name == "run_tool":
            return "tool_execution"
        else:
            return "orchestration"<|MERGE_RESOLUTION|>--- conflicted
+++ resolved
@@ -347,25 +347,15 @@
                 logger.debug(
                     f"Creating AGENT span for resumed orchestrator workflow {instance_id}"
                 )
-<<<<<<< HEAD
-                workflow_name = instance_data.get("workflow_name", "OrchestratorWorkflow")
-=======
                 workflow_name = instance_data.get(
                     "workflow_name", "OrchestratorWorkflow"
                 )
->>>>>>> 5a175235
                 is_orchestrator_flag = True
             else:
                 logger.debug(
                     f"Creating AGENT span for resumed individual agent workflow {instance_id}"
                 )
-<<<<<<< HEAD
-                workflow_name = instance_data.get(
-                    "workflow_name", "AgenticWorkflow"
-                )
-=======
                 workflow_name = instance_data.get("workflow_name", "AgenticWorkflow")
->>>>>>> 5a175235
                 is_orchestrator_flag = False
 
             workflow_name = instance_data.get("workflow_name", "AgenticWorkflow")
@@ -606,7 +596,10 @@
                 result = await bound_method(*wrapper_args, **wrapper_kwargs)
                 return result
             except Exception as e:
-                logger.error(f"Error in async workflow task execution (no span): {e}", exc_info=True)
+                logger.error(
+                    f"Error in async workflow task execution (no span): {e}",
+                    exc_info=True,
+                )
                 raise
 
         return async_wrapper(instance, *args, **kwargs)
