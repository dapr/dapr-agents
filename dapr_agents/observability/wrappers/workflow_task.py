--- conflicted
+++ resolved
@@ -347,25 +347,15 @@
                 logger.debug(
                     f"Creating AGENT span for resumed orchestrator workflow {instance_id}"
                 )
-<<<<<<< HEAD
-                workflow_name = instance_data.get("workflow_name", "OrchestratorWorkflow")
-=======
                 workflow_name = instance_data.get(
                     "workflow_name", "OrchestratorWorkflow"
                 )
->>>>>>> d4b46a6b
                 is_orchestrator_flag = True
             else:
                 logger.debug(
                     f"Creating AGENT span for resumed individual agent workflow {instance_id}"
                 )
-<<<<<<< HEAD
-                workflow_name = instance_data.get(
-                    "workflow_name", "AgenticWorkflow"
-                )
-=======
                 workflow_name = instance_data.get("workflow_name", "AgenticWorkflow")
->>>>>>> d4b46a6b
                 is_orchestrator_flag = False
 
             workflow_name = instance_data.get("workflow_name", "AgenticWorkflow")
