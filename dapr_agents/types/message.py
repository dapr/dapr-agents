--- conflicted
+++ resolved
@@ -161,24 +161,9 @@
         tool_call_id (str, optional): Identifier for the specific tool call associated with the message, added dynamically if provided in the initialization data.
     """
 
-<<<<<<< HEAD
-    choices: List[Choice]
-    created: int
-    id: Optional[str] = None
-    model: str
-    object: Optional[str] = None
-    usage: dict
-
-    def get_message(self) -> Optional[Dict[str, Any]]:
-        """
-        Retrieve the main message content from the first choice.
-        """
-        return self.choices[0].message.model_dump() if self.choices else None
-=======
     tool_calls: Optional[List[ToolCall]] = None
     function_call: Optional[FunctionCall] = None
     tool_call_id: Optional[str] = None
->>>>>>> d4457c15
 
     @model_validator(mode="after")
     def remove_empty_calls(self):
