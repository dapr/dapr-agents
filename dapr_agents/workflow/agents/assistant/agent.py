--- conflicted
+++ resolved
@@ -79,12 +79,8 @@
             self.state["instances"].setdefault(instance_id, workflow_entry.model_dump(mode="json"))
 
             if not ctx.is_replaying:
-<<<<<<< HEAD
-                logger.info(f'Initial message from {self.state["instances"][instance_id]["source_agent"]} -> {self.name}')
-=======
                 logger.info(
                     f"Initial message from {self.state['instances'][instance_id]['source_agent']} -> {self.name}")
->>>>>>> 6d6d17bf
 
         # Step 2: Retrieve workflow entry for this instance
         workflow_entry = self.state["instances"][instance_id]
