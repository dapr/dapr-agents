import asyncio
import functools
import inspect
import json
import logging
import sys
import time
import uuid
from typing import Any, Callable, Dict, List, Optional, TypeVar, Union

from pydantic import BaseModel, ConfigDict, Field

from durabletask import task as dtask

from dapr.clients import DaprClient
from dapr.clients.grpc._request import (
    TransactionOperationType,
    TransactionalStateOperation,
)
from dapr.clients.grpc._response import StateResponse
from dapr.clients.grpc._state import Concurrency, Consistency, StateOptions
from dapr.ext.workflow import (
    DaprWorkflowClient,
    WorkflowActivityContext,
    WorkflowRuntime,
)
from dapr.ext.workflow.workflow_state import WorkflowState

from dapr_agents.llm.chat import ChatClientBase
from dapr_agents.types.workflow import DaprWorkflowStatus
from dapr_agents.workflow.task import WorkflowTask
from dapr_agents.workflow.utils import get_decorated_methods

logger = logging.getLogger(__name__)

T = TypeVar("T")


class WorkflowApp(BaseModel):
    """
    A Pydantic-based class to encapsulate a Dapr Workflow runtime and manage workflows and tasks.
    """

    llm: Optional[ChatClientBase] = Field(
        default=None, description="The default LLM client for all LLM-based tasks."
    )
    timeout: int = Field(
        default=300,
        description="Default timeout duration in seconds for workflow tasks.",
    )

    # Initialized in model_post_init
<<<<<<< HEAD
    wf_runtime: Optional[WorkflowRuntime] = Field(
        default=None, init=False, description="Workflow runtime instance."
    )
    wf_runtime_is_running: Optional[bool] = Field(
        default=None, init=False, description="Is the Workflow runtime running?."
    )
    wf_client: Optional[DaprWorkflowClient] = Field(
        default=None, init=False, description="Workflow client instance."
    )
    client: Optional[DaprClient] = Field(
        default=None, init=False, description="Dapr client instance."
    )
    tasks: Dict[str, Callable] = Field(
        default_factory=dict, init=False, description="Dictionary of registered tasks."
    )
    workflows: Dict[str, Callable] = Field(
        default_factory=dict,
        init=False,
        description="Dictionary of registered workflows.",
    )

=======
    wf_runtime: Optional[WorkflowRuntime] = Field(default=None, init=False, description="Workflow runtime instance.")
    wf_runtime_is_running: Optional[bool] = Field(default=None, init=False, description="Is the Workflow runtime running?")
    wf_client: Optional[DaprWorkflowClient] = Field(default=None, init=False, description="Workflow client instance.")
    client: Optional[DaprClient] = Field(default=None, init=False, description="Dapr client instance.")
    tasks: Dict[str, Callable] = Field(default_factory=dict, init=False, description="Dictionary of registered tasks.")
    workflows: Dict[str, Callable] = Field(default_factory=dict, init=False, description="Dictionary of registered workflows.")
    
>>>>>>> 356a25f2
    model_config = ConfigDict(arbitrary_types_allowed=True)

    def model_post_init(self, __context: Any) -> None:
        """
        Initialize the Dapr workflow runtime and register tasks & workflows.
        """
        # Initialize clients and runtime
        self.wf_runtime = WorkflowRuntime()
        self.wf_runtime_is_running = False
        self.wf_client = DaprWorkflowClient()
        self.client = DaprClient()
        logger.info("WorkflowApp initialized; discovering tasks and workflows.")

<<<<<<< HEAD
        logger.info("Initialized WorkflowApp.")
=======
        # Discover and register tasks and workflows
        discovered_tasks = self._discover_tasks()
        self._register_tasks(discovered_tasks)
        discovered_wfs = self._discover_workflows()
        self._register_workflows(discovered_wfs)
>>>>>>> 356a25f2

        super().model_post_init(__context)
<<<<<<< HEAD

    def register_agent(
        self, store_name: str, store_key: str, agent_name: str, agent_metadata: dict
    ) -> None:
=======
    
    def get_chat_history(self) -> List[Any]:
        """
        Stub for fetching past conversation history. Override in subclasses.
        """
        logger.debug("Fetching chat history (default stub)")
        return []

    def _choose_llm_for(self, method: Callable) -> Optional[ChatClientBase]:
        """
        Encapsulate LLM selection logic.
          1. Use per-task override if provided on decorator.
          2. Else if marked as explicitly requiring an LLM, fall back to default app LLM.
          3. Otherwise, returns None.
        """
        per_task = getattr(method, '_task_llm', None)
        if per_task:
            return per_task
        if getattr(method, '_explicit_llm', False):
            return self.llm
        return None
    
    def _discover_tasks(self) -> Dict[str, Callable]:
        """Gather all @task-decorated functions and methods."""
        module = sys.modules['__main__']
        tasks: Dict[str, Callable] = {}
        # Free functions in __main__
        for name, fn in inspect.getmembers(module, inspect.isfunction):
            if getattr(fn, '_is_task', False) and fn.__module__ == module.__name__:
                tasks[getattr(fn, '_task_name', name)] = fn
        # Bound methods (if any) discovered via helper
        for name, method in get_decorated_methods(self, '_is_task').items():
            tasks[getattr(method, '_task_name', name)] = method
        logger.debug(f"Discovered tasks: {list(tasks)}")
        return tasks

    def _register_tasks(self, tasks: Dict[str, Callable]) -> None:
        """Register each discovered task with the Dapr runtime."""
        for task_name, method in tasks.items():
            llm = self._choose_llm_for(method)
            logger.debug(f"Registering task '{task_name}' with llm={getattr(llm, '__class__', None)}")
            kwargs = getattr(method, '_task_kwargs', {})
            task_instance = WorkflowTask(
                func=method,
                description=getattr(method, '_task_description', None),
                agent=getattr(method, '_task_agent', None),
                llm=llm,
                include_chat_history=getattr(method, '_task_include_chat_history', False),
                workflow_app=self,
                **kwargs
            )
            # Wrap for Dapr invocation
            wrapped = self._make_task_wrapper(task_name, method, task_instance)
            activity_decorator = self.wf_runtime.activity(name=task_name)
            self.tasks[task_name] = activity_decorator(wrapped)
    
    def _make_task_wrapper(
        self,
        task_name: str,
        method: Callable,
        task_instance: WorkflowTask
    ) -> Callable:
        """Produce the function that Dapr will invoke for each activity."""
        def run_sync(coro):
            # Try to get the running event loop and run until complete
            try:
                loop = asyncio.get_running_loop()
                return loop.run_until_complete(coro)
            except RuntimeError:
                # If no running loop, create one
                loop = asyncio.new_event_loop()
                asyncio.set_event_loop(loop)
                return loop.run_until_complete(coro)

        @functools.wraps(method)
        def wrapper(ctx: WorkflowActivityContext, *args, **kwargs):
            wf_ctx = WorkflowActivityContext(ctx)
            try:
                call = task_instance(wf_ctx, *args, **kwargs)
                if asyncio.iscoroutine(call):
                    return run_sync(call)
                return call
            except Exception as e:
                logger.exception(f"Task '{task_name}' failed")
                raise
        return wrapper

    def _discover_workflows(self) -> Dict[str, Callable]:
        """Gather all @workflow-decorated functions and methods."""
        module = sys.modules['__main__']
        wfs: Dict[str, Callable] = {}
        for name, fn in inspect.getmembers(module, inspect.isfunction):
            if getattr(fn, '_is_workflow', False) and fn.__module__ == module.__name__:
                wfs[getattr(fn, '_workflow_name', name)] = fn
        for name, method in get_decorated_methods(self, '_is_workflow').items():
            wfs[getattr(method, '_workflow_name', name)] = method
        logger.info(f"Discovered workflows: {list(wfs)}")
        return wfs
    
    def _register_workflows(self, wfs: Dict[str, Callable]) -> None:
        """Register each discovered workflow with the Dapr runtime."""
        for wf_name, method in wfs.items():
            # Use a closure helper to avoid late-binding capture issues.
            def make_wrapped(meth: Callable) -> Callable:
                @functools.wraps(meth)
                def wrapped(*args, **kwargs):
                    return meth(*args, **kwargs)
                return wrapped

            decorator = self.wf_runtime.workflow(name=wf_name)
            self.workflows[wf_name] = decorator(make_wrapped(method))

    def start_runtime(self):
        """Idempotently start the Dapr workflow runtime."""
        if not self.wf_runtime_is_running:
            logger.info("Starting workflow runtime.")
            self.wf_runtime.start()
            self.wf_runtime_is_running = True
        else:
            logger.debug("Workflow runtime already running; skipping.")

    def stop_runtime(self):
        """Idempotently stop the Dapr workflow runtime."""
        if self.wf_runtime_is_running:
            logger.info("Stopping workflow runtime.")
            self.wf_runtime.shutdown()
            self.wf_runtime_is_running = False
        else:
            logger.debug("Workflow runtime already stopped; skipping.")
    
    def register_agent(self, store_name: str, store_key: str, agent_name: str, agent_metadata: dict) -> None:
>>>>>>> 356a25f2
        """
        Merges the existing data with the new data and updates the store.

        Args:
            store_name (str): The name of the Dapr state store component.
            key (str): The key to update.
            data (dict): The data to update the store with.
        """
        # retry the entire operation up to ten times sleeping 1 second between each attempt
        for attempt in range(1, 11):
            try:
                response: StateResponse = self.client.get_state(
                    store_name=store_name, key=store_key
                )
                if not response.etag:
                    # if there is no etag the following transaction won't work as expected
                    # so we need to save an empty object with a strong consistency to force the etag to be created
                    self.client.save_state(
                        store_name=store_name,
                        key=store_key,
                        value=json.dumps({}),
                        state_metadata={"contentType": "application/json"},
                        options=StateOptions(
                            concurrency=Concurrency.first_write,
                            consistency=Consistency.strong,
                        ),
                    )
                    # raise an exception to retry the entire operation
                    raise Exception(f"No etag found for key: {store_key}")
                existing_data = json.loads(response.data) if response.data else {}
                if (agent_name, agent_metadata) in existing_data.items():
                    logger.debug(f"agent {agent_name} already registered.")
                    return None
                agent_data = {agent_name: agent_metadata}
                merged_data = {**existing_data, **agent_data}
                logger.debug(f"merged data: {merged_data} etag: {response.etag}")
                try:
                    # using the transactional API to be able to later support the Dapr outbox pattern
                    self.client.execute_state_transaction(
                        store_name=store_name,
                        operations=[
                            TransactionalStateOperation(
                                key=store_key,
                                data=json.dumps(merged_data),
                                etag=response.etag,
                                operation_type=TransactionOperationType.upsert,
                            )
                        ],
                        transactional_metadata={"contentType": "application/json"},
                    )
                except Exception as e:
                    raise e
                return None
            except Exception as e:
                logger.error(f"Error on transaction attempt: {attempt}: {e}")
                logger.info("Sleeping for 1 second before retrying transaction...")
                time.sleep(1)
<<<<<<< HEAD
        raise Exception(
            f"Failed to update state store key: {store_key} after 10 attempts."
        )

    def get_data_from_store(self, store_name: str, key: str) -> Tuple[bool, dict]:
=======
        raise Exception(f"Failed to update state store key: {store_key} after 10 attempts.")
    
    def get_data_from_store(self, store_name: str, key: str) -> Optional[dict]:
>>>>>>> 356a25f2
        """
        Retrieves data from the Dapr state store using the given key.

        Args:
            store_name (str): The name of the Dapr state store component.
            key (str): The key to fetch data from.

        Returns:
            Optional[dict]: the retrieved dictionary or None if not found.
        """
        try:
            response: StateResponse = self.client.get_state(
                store_name=store_name, key=key
            )
            data = response.data
            return json.loads(data) if data else None
        except Exception:
            logger.warning(
                f"Error retrieving data for key '{key}' from store '{store_name}'"
            )
            return None
<<<<<<< HEAD

    def register_all_tasks(self):
        """
        Registers all collected tasks with Dapr while preserving execution logic.
        """
        current_module = sys.modules["__main__"]

        all_functions = {}
        for name, func in inspect.getmembers(current_module, inspect.isfunction):
            if hasattr(func, "_is_task") and func.__module__ == current_module.__name__:
                task_name = getattr(func, "_task_name", None) or name
                all_functions[task_name] = func

        # Load instance methods that are tasks
        task_methods = get_callable_decorated_methods(self, "_is_task")
        for method_name, method in task_methods.items():
            task_name = getattr(method, "_task_name", method_name)
            all_functions[task_name] = method

        logger.debug(f"Discovered tasks: {list(all_functions.keys())}")

        def make_task_wrapper(method):
            """Creates a unique task wrapper bound to a specific method reference."""
            # Extract stored metadata from the function
            task_name = getattr(method, "_task_name", method.__name__)
            explicit_llm = getattr(method, "_explicit_llm", False)

            # Always initialize `llm` as `None` explicitly first
            llm = None

            # If task is explicitly LLM-based, but has no LLM, use `self.llm`
            if explicit_llm and self.llm is not None:
                llm = self.llm

            task_kwargs = getattr(method, "_task_kwargs", {})

            task_instance = WorkflowTask(
                func=method,
                description=getattr(method, "_task_description", None),
                agent=getattr(method, "_task_agent", None),
                llm=llm,
                include_chat_history=getattr(
                    method, "_task_include_chat_history", False
                ),
                workflow_app=self,
                **task_kwargs,
            )

            def run_in_event_loop(coroutine):
                """Ensures that an async function runs synchronously if needed."""
                try:
                    loop = asyncio.get_running_loop()
                    return loop.run_until_complete(coroutine)
                except RuntimeError:
                    loop = asyncio.new_event_loop()
                    asyncio.set_event_loop(loop)
                    return loop.run_until_complete(coroutine)

            @functools.wraps(method)
            def task_wrapper(ctx: WorkflowActivityContext, *args, **kwargs):
                """Wrapper function for executing tasks in a Dapr workflow, handling both sync and async tasks."""
                wf_ctx = WorkflowActivityContext(ctx)

                try:
                    if inspect.iscoroutinefunction(
                        method
                    ) or asyncio.iscoroutinefunction(task_instance.__call__):
                        return run_in_event_loop(task_instance(wf_ctx, *args, **kwargs))
                    else:
                        return task_instance(wf_ctx, *args, **kwargs)
                except Exception as e:
                    raise RuntimeError(f"Task '{task_name}' execution failed: {e}")

            return task_name, task_wrapper  # Return both name and wrapper

        for method in all_functions.values():
            # Ensure function reference is properly preserved inside a function scope
            task_name, task_wrapper = make_task_wrapper(method)

            # Register the task with Dapr Workflow using the correct task name
            activity_decorator = self.wf_runtime.activity(name=task_name)
            registered_activity = activity_decorator(task_wrapper)

            # Store task reference
            self.tasks[task_name] = registered_activity

    def register_all_workflows(self):
        """
        Registers all workflow functions dynamically with Dapr.
        """
        current_module = sys.modules["__main__"]

        all_workflows = {}
        # Load global-level workflow functions
        for name, func in inspect.getmembers(current_module, inspect.isfunction):
            if (
                hasattr(func, "_is_workflow")
                and func.__module__ == current_module.__name__
            ):
                workflow_name = getattr(func, "_workflow_name", None) or name
                all_workflows[workflow_name] = func

        # Load instance methods that are workflows
        workflow_methods = get_callable_decorated_methods(self, "_is_workflow")
        for method_name, method in workflow_methods.items():
            workflow_name = getattr(method, "_workflow_name", method_name)
            all_workflows[workflow_name] = method

        logger.info(f"Discovered workflows: {list(all_workflows.keys())}")

        def make_workflow_wrapper(method):
            """Creates a wrapper to prevent pointer overwrites during workflow registration."""
            workflow_name = getattr(method, "_workflow_name", method.__name__)

            @functools.wraps(method)
            def workflow_wrapper(*args, **kwargs):
                """Directly calls the method without modifying ctx injection (already handled)."""
                try:
                    return method(*args, **kwargs)
                except Exception as e:
                    raise RuntimeError(
                        f"Workflow '{workflow_name}' execution failed: {e}"
                    )

            return workflow_name, workflow_wrapper

        for method in all_workflows.values():
            workflow_name, workflow_wrapper = make_workflow_wrapper(method)

            # Register the workflow with Dapr using the correct name
            workflow_decorator = self.wf_runtime.workflow(name=workflow_name)
            registered_workflow = workflow_decorator(workflow_wrapper)

            # Store workflow reference
            self.workflows[workflow_name] = registered_workflow

=======
    
>>>>>>> 356a25f2
    def resolve_task(self, task: Union[str, Callable]) -> Callable:
        """
        Resolves a registered task function by its name or decorated function.

        Args:
            task (Union[str, Callable]): The task name or callable function.

        Returns:
            Callable: The resolved task function.

        Raises:
            AttributeError: If the task is not found.
        """
        if isinstance(task, str):
            task_name = task
        elif callable(task):
            task_name = getattr(task, "_task_name", task.__name__)
        else:
            raise ValueError(f"Invalid task reference: {task}")

        task_func = self.tasks.get(task_name)
        if not task_func:
            raise AttributeError(f"Task '{task_name}' not found.")

        return task_func

    def resolve_workflow(self, workflow: Union[str, Callable]) -> Callable:
        """
        Resolves a registered workflow function by its name or decorated function.

        Args:
            workflow (Union[str, Callable]): The workflow name or callable function.

        Returns:
            Callable: The resolved workflow function.

        Raises:
            AttributeError: If the workflow is not found.
        """
        if isinstance(workflow, str):
            workflow_name = workflow  # Direct lookup by string name
        elif callable(workflow):
            workflow_name = getattr(workflow, "_workflow_name", workflow.__name__)
        else:
            raise ValueError(f"Invalid workflow reference: {workflow}")

        workflow_func = self.workflows.get(workflow_name)
        if not workflow_func:
            raise AttributeError(f"Workflow '{workflow_name}' not found.")

        return workflow_func

    def run_workflow(
        self, workflow: Union[str, Callable], input: Union[str, Dict[str, Any]] = None
    ) -> str:
        """
        Starts a workflow execution.

        Args:
            workflow (Union[str, Callable]): The workflow name or callable.
            input (Union[str, Dict[str, Any]], optional): Input data for the workflow.

        Returns:
            str: The instance ID of the started workflow.

        Raises:
            Exception: If workflow execution fails.
        """
        try:
            # Start Workflow Runtime
            if not self.wf_runtime_is_running:
                self.start_runtime()

            # Generate unique instance ID
            instance_id = uuid.uuid4().hex

            # Resolve the workflow function
            workflow_func = self.resolve_workflow(workflow)

            # Schedule workflow execution
            instance_id = self.wf_client.schedule_new_workflow(
                workflow=workflow_func, input=input, instance_id=instance_id
            )

            logger.info(f"Started workflow with instance ID {instance_id}.")
            return instance_id
        except Exception as e:
            logger.error(f"Failed to start workflow {workflow}: {e}")
            raise

    async def monitor_workflow_state(self, instance_id: str) -> Optional[WorkflowState]:
        """
        Monitors and retrieves the final state of a workflow instance.

        Args:
            instance_id (str): The workflow instance ID.

        Returns:
            Optional[WorkflowState]: The final state of the workflow or None if not found.
        """
        try:
            state: WorkflowState = await asyncio.to_thread(
                self.wait_for_workflow_completion,
                instance_id,
                fetch_payloads=True,
                timeout_in_seconds=self.timeout,
            )

            if not state:
                logger.error(f"Workflow '{instance_id}' not found.")
                return None

            return state
        except TimeoutError:
            logger.error(f"Workflow '{instance_id}' monitoring timed out.")
            return None
        except Exception as e:
            logger.error(f"Error retrieving workflow state for '{instance_id}': {e}")
            return None

    async def monitor_workflow_completion(self, instance_id: str) -> None:
        """
        Monitors the execution of a workflow and logs its final state.

        Args:
            instance_id (str): The workflow instance ID.
        """
        try:
            logger.info(f"Monitoring workflow '{instance_id}'...")

            # Retrieve workflow state
            state = await self.monitor_workflow_state(instance_id)
            if not state:
                return  # Error already logged in monitor_workflow_state

            # Extract relevant details
            workflow_status = state.runtime_status.name
            failure_details = (
                state.failure_details
            )  # This is an object, not a dictionary

            if workflow_status == "COMPLETED":
                logger.info(
                    f"Workflow '{instance_id}' completed successfully. Status: {workflow_status}."
                )

                if state.serialized_output:
                    logger.debug(
                        f"Output: {json.dumps(state.serialized_output, indent=2)}"
                    )

            elif workflow_status in ("FAILED", "ABORTED"):
                # Ensure `failure_details` exists before accessing attributes
                error_type = getattr(failure_details, "error_type", "Unknown")
                message = getattr(failure_details, "message", "No message provided")
                stack_trace = getattr(
                    failure_details, "stack_trace", "No stack trace available"
                )

                logger.error(
                    f"Workflow '{instance_id}' failed.\n"
                    f"Error Type: {error_type}\n"
                    f"Message: {message}\n"
                    f"Stack Trace:\n{stack_trace}\n"
                    f"Input: {json.dumps(state.serialized_input, indent=2)}"
                )

                self.terminate_workflow(instance_id)

            else:
                logger.warning(
                    f"Workflow '{instance_id}' ended with status '{workflow_status}'.\n"
                    f"Input: {json.dumps(state.serialized_input, indent=2)}"
                )

            logger.debug(
                f"Workflow Details: Instance ID={state.instance_id}, Name={state.name}, "
                f"Created At={state.created_at}, Last Updated At={state.last_updated_at}"
            )

        except Exception as e:
            logger.error(
                f"Error monitoring workflow '{instance_id}': {e}", exc_info=True
            )
        finally:
            logger.info(f"Finished monitoring workflow '{instance_id}'.")
<<<<<<< HEAD

    def run_and_monitor_workflow(
        self,
        workflow: Union[str, Callable],
        input: Optional[Union[str, Dict[str, Any]]] = None,
=======
    
    async def run_and_monitor_workflow_async(
        self,
        workflow: Union[str, Callable],
        input: Optional[Union[str, Dict[str, Any]]] = None
>>>>>>> 356a25f2
    ) -> Optional[str]:
        """
        Runs a workflow asynchronously and monitors its completion.
        
        Args:
            workflow (Union[str, Callable]): The workflow name or callable.
            input (Optional[Union[str, Dict[str, Any]]]): The workflow input payload.
            
        Returns:
            Optional[str]: The serialized output of the workflow.
        """
        instance_id = None
        try:
            # Off-load the potentially blocking run_workflow call to a thread.
            instance_id = await asyncio.to_thread(self.run_workflow, workflow, input)
            
            # Await the asynchronous monitoring of the workflow state.
            state = await self.monitor_workflow_state(instance_id)
            
            if not state:
                raise RuntimeError(f"Workflow '{instance_id}' not found.")
<<<<<<< HEAD

=======
            
>>>>>>> 356a25f2
            workflow_status = (
                DaprWorkflowStatus[state.runtime_status.name]
                if state.runtime_status.name in DaprWorkflowStatus.__members__
                else DaprWorkflowStatus.UNKNOWN
            )

            if workflow_status == DaprWorkflowStatus.COMPLETED:
                logger.info(f"Workflow '{instance_id}' completed successfully!")
                logger.debug(f"Output: {state.serialized_output}")
            else:
                logger.error(
                    f"Workflow '{instance_id}' ended with status '{workflow_status.value}'."
                )

            # Return the final state output
            return state.serialized_output
        
        except Exception as e:
            logger.error(f"Error during workflow '{instance_id}': {e}")
            raise
        finally:
            logger.info(f"Finished workflow with Instance ID: {instance_id}.")
<<<<<<< HEAD
            self.stop_runtime()

    def terminate_workflow(
        self, instance_id: str, *, output: Optional[Any] = None
    ) -> None:
=======
            # Off-load the stop_runtime call as it may block.
            await asyncio.to_thread(self.stop_runtime)
    
    def run_and_monitor_workflow_sync(
        self,
        workflow: Union[str, Callable],
        input: Optional[Union[str, Dict[str, Any]]] = None
    ) -> Optional[str]:
        """
        Synchronous wrapper for running and monitoring a workflow.
        This allows calling code that is not async to still run the workflow.
        
        Args:
            workflow (Union[str, Callable]): The workflow name or callable.
            input (Optional[Union[str, Dict[str, Any]]]): The workflow input payload.
        
        Returns:
            Optional[str]: The serialized output of the workflow.
        """
        return asyncio.run(self.run_and_monitor_workflow_async(workflow, input))
    
    def terminate_workflow(self, instance_id: str, *, output: Optional[Any] = None) -> None:
>>>>>>> 356a25f2
        """
        Terminates a running workflow.

        Args:
            instance_id (str): The workflow instance ID.
            output (Optional[Any]): Optional output to set for the terminated workflow.

        Raises:
            Exception: If the termination fails.
        """
        try:
            self.wf_client.terminate_workflow(instance_id=instance_id, output=output)
            logger.info(
                f"Successfully terminated workflow '{instance_id}' with output: {output}"
            )
        except Exception as e:
            logger.error(f"Failed to terminate workflow '{instance_id}'. Error: {e}")
            raise Exception(f"Error terminating workflow '{instance_id}': {e}")

    def get_workflow_state(self, instance_id: str) -> Optional[Any]:
        """
        Retrieves the state of a workflow instance.

        Args:
            instance_id (str): The workflow instance ID.

        Returns:
            Optional[Any]: The workflow state if found.

        Raises:
            RuntimeError: If retrieving the state fails.
        """
        try:
            state = self.wf_client.get_workflow_state(instance_id)
            logger.info(
                f"Retrieved state for workflow {instance_id}: {state.runtime_status}."
            )
            return state
        except Exception as e:
            logger.error(f"Failed to retrieve workflow state for {instance_id}: {e}")
            return None

    def wait_for_workflow_completion(
        self,
        instance_id: str,
        fetch_payloads: bool = True,
        timeout_in_seconds: int = 120,
    ) -> Optional[WorkflowState]:
        """
        Waits for a workflow to complete and retrieves its state.

        Args:
            instance_id (str): The workflow instance ID.
            fetch_payloads (bool): Whether to fetch input/output payloads.
            timeout_in_seconds (int): Maximum wait time in seconds.

        Returns:
            Optional[WorkflowState]: The final state or None if it times out.

        Raises:
            RuntimeError: If waiting for completion fails.
        """
        try:
            state = self.wf_client.wait_for_workflow_completion(
                instance_id,
                fetch_payloads=fetch_payloads,
<<<<<<< HEAD
                timeout_in_seconds=timeout_in_seconds,
=======
                timeout_in_seconds=timeout_in_seconds
>>>>>>> 356a25f2
            )
            if state:
                logger.info(
                    f"Workflow {instance_id} completed with status: {state.runtime_status}."
                )
            else:
                logger.warning(
                    f"Workflow {instance_id} did not complete within the timeout period."
                )
            return state
        except Exception as e:
            logger.error(
                f"Error while waiting for workflow {instance_id} completion: {e}"
            )
            return None

    def raise_workflow_event(
        self, instance_id: str, event_name: str, *, data: Any | None = None
    ) -> None:
        """
        Raises an event for a running workflow instance.

        Args:
            instance_id (str): The workflow instance ID.
            event_name (str): The name of the event to raise.
            data (Any | None): Optional event data.

        Raises:
            Exception: If raising the event fails.
        """
        try:
            logger.info(
                f"Raising workflow event '{event_name}' for instance '{instance_id}'"
            )
            self.wf_client.raise_workflow_event(
                instance_id=instance_id, event_name=event_name, data=data
            )
            logger.info(
                f"Successfully raised workflow event '{event_name}' for instance '{instance_id}'!"
            )
        except Exception as e:
            logger.error(
                f"Error raising workflow event '{event_name}' for instance '{instance_id}'. "
                f"Data: {data}, Error: {e}"
            )
            raise Exception(
                f"Failed to raise workflow event '{event_name}' for instance '{instance_id}': {str(e)}"
            )

    def invoke_service(
        self,
        service: str,
        method: str,
        http_method: str = "POST",
        input: Optional[Dict[str, Any]] = None,
        timeout: Optional[int] = None,
    ) -> Any:
        """
        Invokes an external service via Dapr.

        Args:
            service (str): The service name.
            method (str): The method to call.
            http_method (str, optional): The HTTP method (default: "POST").
            input (Optional[Dict[str, Any]], optional): The request payload.
            timeout (Optional[int], optional): Timeout in seconds.

        Returns:
            Any: The response from the service.

        Raises:
            Exception: If the invocation fails.
        """
        try:
            resp = self.client.invoke_method(
                app_id=service,
                method_name=method,
                http_verb=http_method,
                data=json.dumps(input) if input else None,
                timeout=timeout,
            )
            if resp.status_code != 200:
                raise Exception(
                    f"Error calling {service}.{method}: {resp.status_code}: {resp.text}"
                )

            agent_response = json.loads(resp.data.decode("utf-8"))
            logger.info(f"Agent's Response: {agent_response}")
            return agent_response
        except Exception as e:
            logger.error(f"Failed to invoke {service}.{method}: {e}")
            raise e

    def when_all(self, tasks: List[dtask.Task[T]]) -> dtask.WhenAllTask[T]:
        """
        Waits for all given tasks to complete.

        Args:
            tasks (List[dtask.Task[T]]): The tasks to wait for.

        Returns:
            dtask.WhenAllTask[T]: A task that completes when all tasks finish.
        """
        return dtask.when_all(tasks)

    def when_any(self, tasks: List[dtask.Task[T]]) -> dtask.WhenAnyTask:
        """
        Waits for any one of the given tasks to complete.

        Args:
            tasks (List[dtask.Task[T]]): The tasks to monitor.

        Returns:
            dtask.WhenAnyTask: A task that completes when the first task finishes.
        """
<<<<<<< HEAD
        return dtask.when_any(tasks)

    def start_runtime(self):
        """
        Starts the Dapr workflow runtime
        """

        logger.info("Starting workflow runtime.")
        self.wf_runtime.start()

    def stop_runtime(self):
        """
        Stops the Dapr workflow runtime.
        """
        logger.info("Stopping workflow runtime.")
        self.wf_runtime.shutdown()
=======
        return dtask.when_any(tasks)
>>>>>>> 356a25f2
<|MERGE_RESOLUTION|>--- conflicted
+++ resolved
@@ -50,29 +50,6 @@
     )
 
     # Initialized in model_post_init
-<<<<<<< HEAD
-    wf_runtime: Optional[WorkflowRuntime] = Field(
-        default=None, init=False, description="Workflow runtime instance."
-    )
-    wf_runtime_is_running: Optional[bool] = Field(
-        default=None, init=False, description="Is the Workflow runtime running?."
-    )
-    wf_client: Optional[DaprWorkflowClient] = Field(
-        default=None, init=False, description="Workflow client instance."
-    )
-    client: Optional[DaprClient] = Field(
-        default=None, init=False, description="Dapr client instance."
-    )
-    tasks: Dict[str, Callable] = Field(
-        default_factory=dict, init=False, description="Dictionary of registered tasks."
-    )
-    workflows: Dict[str, Callable] = Field(
-        default_factory=dict,
-        init=False,
-        description="Dictionary of registered workflows.",
-    )
-
-=======
     wf_runtime: Optional[WorkflowRuntime] = Field(default=None, init=False, description="Workflow runtime instance.")
     wf_runtime_is_running: Optional[bool] = Field(default=None, init=False, description="Is the Workflow runtime running?")
     wf_client: Optional[DaprWorkflowClient] = Field(default=None, init=False, description="Workflow client instance.")
@@ -80,7 +57,6 @@
     tasks: Dict[str, Callable] = Field(default_factory=dict, init=False, description="Dictionary of registered tasks.")
     workflows: Dict[str, Callable] = Field(default_factory=dict, init=False, description="Dictionary of registered workflows.")
     
->>>>>>> 356a25f2
     model_config = ConfigDict(arbitrary_types_allowed=True)
 
     def model_post_init(self, __context: Any) -> None:
@@ -94,23 +70,13 @@
         self.client = DaprClient()
         logger.info("WorkflowApp initialized; discovering tasks and workflows.")
 
-<<<<<<< HEAD
-        logger.info("Initialized WorkflowApp.")
-=======
         # Discover and register tasks and workflows
         discovered_tasks = self._discover_tasks()
         self._register_tasks(discovered_tasks)
         discovered_wfs = self._discover_workflows()
         self._register_workflows(discovered_wfs)
->>>>>>> 356a25f2
 
         super().model_post_init(__context)
-<<<<<<< HEAD
-
-    def register_agent(
-        self, store_name: str, store_key: str, agent_name: str, agent_metadata: dict
-    ) -> None:
-=======
     
     def get_chat_history(self) -> List[Any]:
         """
@@ -242,7 +208,6 @@
             logger.debug("Workflow runtime already stopped; skipping.")
     
     def register_agent(self, store_name: str, store_key: str, agent_name: str, agent_metadata: dict) -> None:
->>>>>>> 356a25f2
         """
         Merges the existing data with the new data and updates the store.
 
@@ -300,17 +265,9 @@
                 logger.error(f"Error on transaction attempt: {attempt}: {e}")
                 logger.info("Sleeping for 1 second before retrying transaction...")
                 time.sleep(1)
-<<<<<<< HEAD
-        raise Exception(
-            f"Failed to update state store key: {store_key} after 10 attempts."
-        )
-
-    def get_data_from_store(self, store_name: str, key: str) -> Tuple[bool, dict]:
-=======
         raise Exception(f"Failed to update state store key: {store_key} after 10 attempts.")
     
     def get_data_from_store(self, store_name: str, key: str) -> Optional[dict]:
->>>>>>> 356a25f2
         """
         Retrieves data from the Dapr state store using the given key.
 
@@ -332,146 +289,7 @@
                 f"Error retrieving data for key '{key}' from store '{store_name}'"
             )
             return None
-<<<<<<< HEAD
-
-    def register_all_tasks(self):
-        """
-        Registers all collected tasks with Dapr while preserving execution logic.
-        """
-        current_module = sys.modules["__main__"]
-
-        all_functions = {}
-        for name, func in inspect.getmembers(current_module, inspect.isfunction):
-            if hasattr(func, "_is_task") and func.__module__ == current_module.__name__:
-                task_name = getattr(func, "_task_name", None) or name
-                all_functions[task_name] = func
-
-        # Load instance methods that are tasks
-        task_methods = get_callable_decorated_methods(self, "_is_task")
-        for method_name, method in task_methods.items():
-            task_name = getattr(method, "_task_name", method_name)
-            all_functions[task_name] = method
-
-        logger.debug(f"Discovered tasks: {list(all_functions.keys())}")
-
-        def make_task_wrapper(method):
-            """Creates a unique task wrapper bound to a specific method reference."""
-            # Extract stored metadata from the function
-            task_name = getattr(method, "_task_name", method.__name__)
-            explicit_llm = getattr(method, "_explicit_llm", False)
-
-            # Always initialize `llm` as `None` explicitly first
-            llm = None
-
-            # If task is explicitly LLM-based, but has no LLM, use `self.llm`
-            if explicit_llm and self.llm is not None:
-                llm = self.llm
-
-            task_kwargs = getattr(method, "_task_kwargs", {})
-
-            task_instance = WorkflowTask(
-                func=method,
-                description=getattr(method, "_task_description", None),
-                agent=getattr(method, "_task_agent", None),
-                llm=llm,
-                include_chat_history=getattr(
-                    method, "_task_include_chat_history", False
-                ),
-                workflow_app=self,
-                **task_kwargs,
-            )
-
-            def run_in_event_loop(coroutine):
-                """Ensures that an async function runs synchronously if needed."""
-                try:
-                    loop = asyncio.get_running_loop()
-                    return loop.run_until_complete(coroutine)
-                except RuntimeError:
-                    loop = asyncio.new_event_loop()
-                    asyncio.set_event_loop(loop)
-                    return loop.run_until_complete(coroutine)
-
-            @functools.wraps(method)
-            def task_wrapper(ctx: WorkflowActivityContext, *args, **kwargs):
-                """Wrapper function for executing tasks in a Dapr workflow, handling both sync and async tasks."""
-                wf_ctx = WorkflowActivityContext(ctx)
-
-                try:
-                    if inspect.iscoroutinefunction(
-                        method
-                    ) or asyncio.iscoroutinefunction(task_instance.__call__):
-                        return run_in_event_loop(task_instance(wf_ctx, *args, **kwargs))
-                    else:
-                        return task_instance(wf_ctx, *args, **kwargs)
-                except Exception as e:
-                    raise RuntimeError(f"Task '{task_name}' execution failed: {e}")
-
-            return task_name, task_wrapper  # Return both name and wrapper
-
-        for method in all_functions.values():
-            # Ensure function reference is properly preserved inside a function scope
-            task_name, task_wrapper = make_task_wrapper(method)
-
-            # Register the task with Dapr Workflow using the correct task name
-            activity_decorator = self.wf_runtime.activity(name=task_name)
-            registered_activity = activity_decorator(task_wrapper)
-
-            # Store task reference
-            self.tasks[task_name] = registered_activity
-
-    def register_all_workflows(self):
-        """
-        Registers all workflow functions dynamically with Dapr.
-        """
-        current_module = sys.modules["__main__"]
-
-        all_workflows = {}
-        # Load global-level workflow functions
-        for name, func in inspect.getmembers(current_module, inspect.isfunction):
-            if (
-                hasattr(func, "_is_workflow")
-                and func.__module__ == current_module.__name__
-            ):
-                workflow_name = getattr(func, "_workflow_name", None) or name
-                all_workflows[workflow_name] = func
-
-        # Load instance methods that are workflows
-        workflow_methods = get_callable_decorated_methods(self, "_is_workflow")
-        for method_name, method in workflow_methods.items():
-            workflow_name = getattr(method, "_workflow_name", method_name)
-            all_workflows[workflow_name] = method
-
-        logger.info(f"Discovered workflows: {list(all_workflows.keys())}")
-
-        def make_workflow_wrapper(method):
-            """Creates a wrapper to prevent pointer overwrites during workflow registration."""
-            workflow_name = getattr(method, "_workflow_name", method.__name__)
-
-            @functools.wraps(method)
-            def workflow_wrapper(*args, **kwargs):
-                """Directly calls the method without modifying ctx injection (already handled)."""
-                try:
-                    return method(*args, **kwargs)
-                except Exception as e:
-                    raise RuntimeError(
-                        f"Workflow '{workflow_name}' execution failed: {e}"
-                    )
-
-            return workflow_name, workflow_wrapper
-
-        for method in all_workflows.values():
-            workflow_name, workflow_wrapper = make_workflow_wrapper(method)
-
-            # Register the workflow with Dapr using the correct name
-            workflow_decorator = self.wf_runtime.workflow(name=workflow_name)
-            registered_workflow = workflow_decorator(workflow_wrapper)
-
-            # Store workflow reference
-            self.workflows[workflow_name] = registered_workflow
-
-=======
-    
->>>>>>> 356a25f2
+    
     def resolve_task(self, task: Union[str, Callable]) -> Callable:
         """
         Resolves a registered task function by its name or decorated function.
@@ -658,19 +476,11 @@
             )
         finally:
             logger.info(f"Finished monitoring workflow '{instance_id}'.")
-<<<<<<< HEAD
-
-    def run_and_monitor_workflow(
-        self,
-        workflow: Union[str, Callable],
-        input: Optional[Union[str, Dict[str, Any]]] = None,
-=======
     
     async def run_and_monitor_workflow_async(
         self,
         workflow: Union[str, Callable],
         input: Optional[Union[str, Dict[str, Any]]] = None
->>>>>>> 356a25f2
     ) -> Optional[str]:
         """
         Runs a workflow asynchronously and monitors its completion.
@@ -692,11 +502,7 @@
             
             if not state:
                 raise RuntimeError(f"Workflow '{instance_id}' not found.")
-<<<<<<< HEAD
-
-=======
             
->>>>>>> 356a25f2
             workflow_status = (
                 DaprWorkflowStatus[state.runtime_status.name]
                 if state.runtime_status.name in DaprWorkflowStatus.__members__
@@ -719,13 +525,6 @@
             raise
         finally:
             logger.info(f"Finished workflow with Instance ID: {instance_id}.")
-<<<<<<< HEAD
-            self.stop_runtime()
-
-    def terminate_workflow(
-        self, instance_id: str, *, output: Optional[Any] = None
-    ) -> None:
-=======
             # Off-load the stop_runtime call as it may block.
             await asyncio.to_thread(self.stop_runtime)
     
@@ -748,7 +547,6 @@
         return asyncio.run(self.run_and_monitor_workflow_async(workflow, input))
     
     def terminate_workflow(self, instance_id: str, *, output: Optional[Any] = None) -> None:
->>>>>>> 356a25f2
         """
         Terminates a running workflow.
 
@@ -815,11 +613,7 @@
             state = self.wf_client.wait_for_workflow_completion(
                 instance_id,
                 fetch_payloads=fetch_payloads,
-<<<<<<< HEAD
-                timeout_in_seconds=timeout_in_seconds,
-=======
                 timeout_in_seconds=timeout_in_seconds
->>>>>>> 356a25f2
             )
             if state:
                 logger.info(
@@ -935,23 +729,4 @@
         Returns:
             dtask.WhenAnyTask: A task that completes when the first task finishes.
         """
-<<<<<<< HEAD
-        return dtask.when_any(tasks)
-
-    def start_runtime(self):
-        """
-        Starts the Dapr workflow runtime
-        """
-
-        logger.info("Starting workflow runtime.")
-        self.wf_runtime.start()
-
-    def stop_runtime(self):
-        """
-        Stops the Dapr workflow runtime.
-        """
-        logger.info("Stopping workflow runtime.")
-        self.wf_runtime.shutdown()
-=======
-        return dtask.when_any(tasks)
->>>>>>> 356a25f2
+        return dtask.when_any(tasks)