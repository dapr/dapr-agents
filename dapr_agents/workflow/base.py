import asyncio
import functools
import inspect
import json
import logging
import sys
import time
import uuid
from typing import Any, Callable, Dict, List, Optional, Tuple, TypeVar, Union

from pydantic import BaseModel, ConfigDict, Field

from durabletask import task as dtask

from dapr.clients import DaprClient
from dapr.clients.grpc._request import (
    TransactionOperationType,
    TransactionalStateOperation,
)
from dapr.clients.grpc._response import StateResponse
from dapr.clients.grpc._state import Concurrency, Consistency, StateOptions
from dapr.ext.workflow import (
    DaprWorkflowClient,
    WorkflowActivityContext,
    WorkflowRuntime,
)
from dapr.ext.workflow.workflow_state import WorkflowState

from dapr_agents.llm.chat import ChatClientBase
from dapr_agents.types.workflow import DaprWorkflowStatus
from dapr_agents.workflow.task import WorkflowTask
from dapr_agents.workflow.utils import get_callable_decorated_methods

logger = logging.getLogger(__name__)

T = TypeVar("T")


class WorkflowApp(BaseModel):
    """
    A Pydantic-based class to encapsulate a Dapr Workflow runtime and manage workflows and tasks.
    """

    llm: Optional[ChatClientBase] = Field(
        default=None, description="The default LLM client for all LLM-based tasks."
    )
    timeout: int = Field(
        default=300,
        description="Default timeout duration in seconds for workflow tasks.",
    )

    # Initialized in model_post_init
    wf_runtime: Optional[WorkflowRuntime] = Field(
        default=None, init=False, description="Workflow runtime instance."
    )
    wf_runtime_is_running: Optional[bool] = Field(
        default=None, init=False, description="Is the Workflow runtime running?."
    )
    wf_client: Optional[DaprWorkflowClient] = Field(
        default=None, init=False, description="Workflow client instance."
    )
    client: Optional[DaprClient] = Field(
        default=None, init=False, description="Dapr client instance."
    )
    tasks: Dict[str, Callable] = Field(
        default_factory=dict, init=False, description="Dictionary of registered tasks."
    )
    workflows: Dict[str, Callable] = Field(
        default_factory=dict,
        init=False,
        description="Dictionary of registered workflows.",
    )

    model_config = ConfigDict(arbitrary_types_allowed=True)

    def model_post_init(self, __context: Any) -> None:
        """
        Post-initialization configuration for the WorkflowApp.

        Initializes the Dapr Workflow runtime, client, and state store, and ensures
        that workflows and tasks are registered.
        """

        # Initialize WorkflowRuntime and DaprWorkflowClient
        self.wf_runtime = WorkflowRuntime()
        self.wf_runtime_is_running = False
        self.wf_client = DaprWorkflowClient()
        self.client = DaprClient()

        logger.info("Initialized WorkflowApp.")

        # Register workflows and tasks after the instance is created
        self.register_all_workflows()
        self.register_all_tasks()

        # Proceed with base model setup
        super().model_post_init(__context)
<<<<<<< HEAD

    def transactional_update_store(self, store_name: str, key: str, data: dict) -> None:
=======
    
    def register_agent(self, store_name: str, store_key: str, agent_name: str, agent_metadata: dict) -> None:
>>>>>>> 3edbcf29
        """
        Merges the existing data with the new data and updates the store.

        Args:
            store_name (str): The name of the Dapr state store component.
            key (str): The key to update.
            data (dict): The data to update the store with.
        """
        # retry the entire operation up to ten times sleeping 1 second between each attempt
        for attempt in range(1, 11):
            try:
<<<<<<< HEAD
                response: StateResponse = self.client.get_state(
                    store_name=store_name, key=key
                )
=======
                response: StateResponse = self.client.get_state(store_name=store_name, key=store_key)
>>>>>>> 3edbcf29
                if not response.etag:
                    # if there is no etag the following transaction won't work as expected
                    # so we need to save an empty object with a strong consistency to force the etag to be created
                    self.client.save_state(
                        store_name=store_name,
                        key=store_key,
                        value=json.dumps({}),
                        state_metadata={"contentType": "application/json"},
                        options=StateOptions(
                            concurrency=Concurrency.first_write,
                            consistency=Consistency.strong,
                        ),
                    )
                    # raise an exception to retry the entire operation
                    raise Exception(f"No etag found for key: {store_key}")
                existing_data = json.loads(response.data) if response.data else {}
<<<<<<< HEAD
                merged_data = {**existing_data, **data}
                logger.debug(
                    f"read and merged data: {merged_data} etag: {response.etag}"
                )
=======
                if (agent_name, agent_metadata) in existing_data.items():
                    logger.debug(f"agent {agent_name} already registered.")
                    return None
                agent_data = {agent_name: agent_metadata}
                merged_data = {**existing_data, **agent_data}
                logger.debug(f"merged data: {merged_data} etag: {response.etag}")
>>>>>>> 3edbcf29
                try:
                    # using the transactional API to be able to later support the Dapr outbox pattern
                    self.client.execute_state_transaction(
                        store_name=store_name,
                        operations=[
                            TransactionalStateOperation(
                                key=store_key,
                                data=json.dumps(merged_data),
                                etag=response.etag,
                                operation_type=TransactionOperationType.upsert,
                            )
                        ],
                        transactional_metadata={"contentType": "application/json"},
                    )
                except Exception as e:
                    raise e
                return None
            except Exception as e:
<<<<<<< HEAD
                logger.error(f"Error on transaction attempt: {attempt}: {e}")
                logger.info("Sleeping for 1 second before retrying transaction...")
=======
                logger.debug(f"Error on transaction attempt: {attempt}: {e}")
                logger.debug(f"Sleeping for 1 second before retrying transaction...")
>>>>>>> 3edbcf29
                time.sleep(1)
        raise Exception(f"Failed to update state store key: {store_key} after 10 attempts.")

    def get_data_from_store(self, store_name: str, key: str) -> Tuple[bool, dict]:
        """
        Retrieves data from the Dapr state store using the given key.

        Args:
            store_name (str): The name of the Dapr state store component.
            key (str): The key to fetch data from.

        Returns:
            Tuple[bool, dict]: A tuple indicating if data was found (bool) and the retrieved data (dict).
        """
        try:
            response: StateResponse = self.client.get_state(
                store_name=store_name, key=key
            )
            data = response.data
            return json.loads(data) if data else None
        except Exception:
            logger.warning(
                f"Error retrieving data for key '{key}' from store '{store_name}'"
            )
            return None

    def register_all_tasks(self):
        """
        Registers all collected tasks with Dapr while preserving execution logic.
        """
        current_module = sys.modules["__main__"]

        all_functions = {}
        for name, func in inspect.getmembers(current_module, inspect.isfunction):
            if hasattr(func, "_is_task") and func.__module__ == current_module.__name__:
                task_name = getattr(func, "_task_name", None) or name
                all_functions[task_name] = func

        # Load instance methods that are tasks
        task_methods = get_callable_decorated_methods(self, "_is_task")
        for method_name, method in task_methods.items():
            task_name = getattr(method, "_task_name", method_name)
            all_functions[task_name] = method

        logger.debug(f"Discovered tasks: {list(all_functions.keys())}")

        def make_task_wrapper(method):
            """Creates a unique task wrapper bound to a specific method reference."""
            # Extract stored metadata from the function
            task_name = getattr(method, "_task_name", method.__name__)
            explicit_llm = getattr(method, "_explicit_llm", False)

            # Always initialize `llm` as `None` explicitly first
            llm = None

            # If task is explicitly LLM-based, but has no LLM, use `self.llm`
            if explicit_llm and self.llm is not None:
                llm = self.llm

            task_kwargs = getattr(method, "_task_kwargs", {})

            task_instance = WorkflowTask(
                func=method,
                description=getattr(method, "_task_description", None),
                agent=getattr(method, "_task_agent", None),
                llm=llm,
                include_chat_history=getattr(
                    method, "_task_include_chat_history", False
                ),
                workflow_app=self,
                **task_kwargs,
            )

            def run_in_event_loop(coroutine):
                """Ensures that an async function runs synchronously if needed."""
                try:
                    loop = asyncio.get_running_loop()
                    return loop.run_until_complete(coroutine)
                except RuntimeError:
                    loop = asyncio.new_event_loop()
                    asyncio.set_event_loop(loop)
                    return loop.run_until_complete(coroutine)

            @functools.wraps(method)
            def task_wrapper(ctx: WorkflowActivityContext, *args, **kwargs):
                """Wrapper function for executing tasks in a Dapr workflow, handling both sync and async tasks."""
                wf_ctx = WorkflowActivityContext(ctx)

                try:
                    if inspect.iscoroutinefunction(
                        method
                    ) or asyncio.iscoroutinefunction(task_instance.__call__):
                        return run_in_event_loop(task_instance(wf_ctx, *args, **kwargs))
                    else:
                        return task_instance(wf_ctx, *args, **kwargs)
                except Exception as e:
                    raise RuntimeError(f"Task '{task_name}' execution failed: {e}")

            return task_name, task_wrapper  # Return both name and wrapper

        for method in all_functions.values():
            # Ensure function reference is properly preserved inside a function scope
            task_name, task_wrapper = make_task_wrapper(method)

            # Register the task with Dapr Workflow using the correct task name
            activity_decorator = self.wf_runtime.activity(name=task_name)
            registered_activity = activity_decorator(task_wrapper)

            # Store task reference
            self.tasks[task_name] = registered_activity

    def register_all_workflows(self):
        """
        Registers all workflow functions dynamically with Dapr.
        """
        current_module = sys.modules["__main__"]

        all_workflows = {}
        # Load global-level workflow functions
        for name, func in inspect.getmembers(current_module, inspect.isfunction):
            if (
                hasattr(func, "_is_workflow")
                and func.__module__ == current_module.__name__
            ):
                workflow_name = getattr(func, "_workflow_name", None) or name
                all_workflows[workflow_name] = func

        # Load instance methods that are workflows
        workflow_methods = get_callable_decorated_methods(self, "_is_workflow")
        for method_name, method in workflow_methods.items():
            workflow_name = getattr(method, "_workflow_name", method_name)
            all_workflows[workflow_name] = method

        logger.info(f"Discovered workflows: {list(all_workflows.keys())}")

        def make_workflow_wrapper(method):
            """Creates a wrapper to prevent pointer overwrites during workflow registration."""
            workflow_name = getattr(method, "_workflow_name", method.__name__)

            @functools.wraps(method)
            def workflow_wrapper(*args, **kwargs):
                """Directly calls the method without modifying ctx injection (already handled)."""
                try:
                    return method(*args, **kwargs)
                except Exception as e:
                    raise RuntimeError(
                        f"Workflow '{workflow_name}' execution failed: {e}"
                    )

            return workflow_name, workflow_wrapper

        for method in all_workflows.values():
            workflow_name, workflow_wrapper = make_workflow_wrapper(method)

            # Register the workflow with Dapr using the correct name
            workflow_decorator = self.wf_runtime.workflow(name=workflow_name)
            registered_workflow = workflow_decorator(workflow_wrapper)

            # Store workflow reference
            self.workflows[workflow_name] = registered_workflow

    def resolve_task(self, task: Union[str, Callable]) -> Callable:
        """
        Resolves a registered task function by its name or decorated function.

        Args:
            task (Union[str, Callable]): The task name or callable function.

        Returns:
            Callable: The resolved task function.

        Raises:
            AttributeError: If the task is not found.
        """
        if isinstance(task, str):
            task_name = task
        elif callable(task):
            task_name = getattr(task, "_task_name", task.__name__)
        else:
            raise ValueError(f"Invalid task reference: {task}")

        task_func = self.tasks.get(task_name)
        if not task_func:
            raise AttributeError(f"Task '{task_name}' not found.")

        return task_func

    def resolve_workflow(self, workflow: Union[str, Callable]) -> Callable:
        """
        Resolves a registered workflow function by its name or decorated function.

        Args:
            workflow (Union[str, Callable]): The workflow name or callable function.

        Returns:
            Callable: The resolved workflow function.

        Raises:
            AttributeError: If the workflow is not found.
        """
        if isinstance(workflow, str):
            workflow_name = workflow  # Direct lookup by string name
        elif callable(workflow):
            workflow_name = getattr(workflow, "_workflow_name", workflow.__name__)
        else:
            raise ValueError(f"Invalid workflow reference: {workflow}")

        workflow_func = self.workflows.get(workflow_name)
        if not workflow_func:
            raise AttributeError(f"Workflow '{workflow_name}' not found.")

        return workflow_func

    def run_workflow(
        self, workflow: Union[str, Callable], input: Union[str, Dict[str, Any]] = None
    ) -> str:
        """
        Starts a workflow execution.

        Args:
            workflow (Union[str, Callable]): The workflow name or callable.
            input (Union[str, Dict[str, Any]], optional): Input data for the workflow.

        Returns:
            str: The instance ID of the started workflow.

        Raises:
            Exception: If workflow execution fails.
        """
        try:
            # Start Workflow Runtime
            if not self.wf_runtime_is_running:
                self.start_runtime()
                self.wf_runtime_is_running = True

            # Generate unique instance ID
            instance_id = str(uuid.uuid4()).replace("-", "")

            # Resolve the workflow function
            workflow_func = self.resolve_workflow(workflow)

            # Schedule workflow execution
            instance_id = self.wf_client.schedule_new_workflow(
                workflow=workflow_func, input=input, instance_id=instance_id
            )

            logger.info(f"Started workflow with instance ID {instance_id}.")
            return instance_id
        except Exception as e:
            logger.error(f"Failed to start workflow {workflow}: {e}")
            raise

    async def monitor_workflow_state(self, instance_id: str) -> Optional[WorkflowState]:
        """
        Monitors and retrieves the final state of a workflow instance.

        Args:
            instance_id (str): The workflow instance ID.

        Returns:
            Optional[WorkflowState]: The final state of the workflow or None if not found.
        """
        try:
            state: WorkflowState = await asyncio.to_thread(
                self.wait_for_workflow_completion,
                instance_id,
                fetch_payloads=True,
                timeout_in_seconds=self.timeout,
            )

            if not state:
                logger.error(f"Workflow '{instance_id}' not found.")
                return None

            return state
        except TimeoutError:
            logger.error(f"Workflow '{instance_id}' monitoring timed out.")
            return None
        except Exception as e:
            logger.error(f"Error retrieving workflow state for '{instance_id}': {e}")
            return None

    async def monitor_workflow_completion(self, instance_id: str) -> None:
        """
        Monitors the execution of a workflow and logs its final state.

        Args:
            instance_id (str): The workflow instance ID.
        """
        try:
            logger.info(f"Monitoring workflow '{instance_id}'...")

            # Retrieve workflow state
            state = await self.monitor_workflow_state(instance_id)
            if not state:
                return  # Error already logged in monitor_workflow_state

            # Extract relevant details
            workflow_status = state.runtime_status.name
            failure_details = (
                state.failure_details
            )  # This is an object, not a dictionary

            if workflow_status == "COMPLETED":
                logger.info(
                    f"Workflow '{instance_id}' completed successfully. Status: {workflow_status}."
                )

                if state.serialized_output:
                    logger.debug(
                        f"Output: {json.dumps(state.serialized_output, indent=2)}"
                    )

            elif workflow_status == "FAILED":
                # Ensure `failure_details` exists before accessing attributes
                error_type = getattr(failure_details, "error_type", "Unknown")
                message = getattr(failure_details, "message", "No message provided")
                stack_trace = getattr(
                    failure_details, "stack_trace", "No stack trace available"
                )

                logger.error(
                    f"Workflow '{instance_id}' failed.\n"
                    f"Error Type: {error_type}\n"
                    f"Message: {message}\n"
                    f"Stack Trace:\n{stack_trace}\n"
                    f"Input: {json.dumps(state.serialized_input, indent=2)}"
                )

            else:
                logger.warning(
                    f"Workflow '{instance_id}' ended with status '{workflow_status}'.\n"
                    f"Input: {json.dumps(state.serialized_input, indent=2)}"
                )

            logger.debug(
                f"Workflow Details: Instance ID={state.instance_id}, Name={state.name}, "
                f"Created At={state.created_at}, Last Updated At={state.last_updated_at}"
            )

        except Exception as e:
            logger.error(
                f"Error monitoring workflow '{instance_id}': {e}", exc_info=True
            )
        finally:
            logger.info(f"Finished monitoring workflow '{instance_id}'.")

    def run_and_monitor_workflow(
        self,
        workflow: Union[str, Callable],
        input: Optional[Union[str, Dict[str, Any]]] = None,
    ) -> Optional[str]:
        """
        Runs a workflow synchronously and monitors its completion.

        Args:
            workflow (Union[str, Callable]): The workflow name or callable.
            input (Optional[Union[str, Dict[str, Any]]]): The workflow input.

        Returns:
            Optional[str]: The serialized output of the workflow.
        """
        instance_id = None
        try:
            # Schedule the workflow
            instance_id = self.run_workflow(workflow, input=input)

            # Ensure we run within a new asyncio event loop
            state = asyncio.run(self.monitor_workflow_state(instance_id))

            if not state:
                raise RuntimeError(f"Workflow '{instance_id}' not found.")

            workflow_status = (
                DaprWorkflowStatus[state.runtime_status.name]
                if state.runtime_status.name in DaprWorkflowStatus.__members__
                else DaprWorkflowStatus.UNKNOWN
            )

            if workflow_status == DaprWorkflowStatus.COMPLETED:
                logger.info(f"Workflow '{instance_id}' completed successfully!")
                logger.debug(f"Output: {state.serialized_output}")
            else:
                logger.error(
                    f"Workflow '{instance_id}' ended with status '{workflow_status.value}'."
                )

            # Return the final state output
            return state.serialized_output

        except Exception as e:
            logger.error(f"Error during workflow '{instance_id}': {e}")
            raise
        finally:
            logger.info(f"Finished workflow with Instance ID: {instance_id}.")
            self.stop_runtime()

    def terminate_workflow(
        self, instance_id: str, *, output: Optional[Any] = None
    ) -> None:
        """
        Terminates a running workflow.

        Args:
            instance_id (str): The workflow instance ID.
            output (Optional[Any]): Optional output to set for the terminated workflow.

        Raises:
            Exception: If the termination fails.
        """
        try:
            self.wf_client.terminate_workflow(instance_id=instance_id, output=output)
            logger.info(
                f"Successfully terminated workflow '{instance_id}' with output: {output}"
            )
        except Exception as e:
            logger.error(f"Failed to terminate workflow '{instance_id}'. Error: {e}")
            raise Exception(f"Error terminating workflow '{instance_id}': {e}")

    def get_workflow_state(self, instance_id: str) -> Optional[Any]:
        """
        Retrieves the state of a workflow instance.

        Args:
            instance_id (str): The workflow instance ID.

        Returns:
            Optional[Any]: The workflow state if found.

        Raises:
            RuntimeError: If retrieving the state fails.
        """
        try:
            state = self.wf_client.get_workflow_state(instance_id)
            logger.info(
                f"Retrieved state for workflow {instance_id}: {state.runtime_status}."
            )
            return state
        except Exception as e:
            logger.error(f"Failed to retrieve workflow state for {instance_id}: {e}")
            return None

    def wait_for_workflow_completion(
        self,
        instance_id: str,
        fetch_payloads: bool = True,
        timeout_in_seconds: int = 120,
    ) -> Optional[WorkflowState]:
        """
        Waits for a workflow to complete and retrieves its state.

        Args:
            instance_id (str): The workflow instance ID.
            fetch_payloads (bool): Whether to fetch input/output payloads.
            timeout_in_seconds (int): Maximum wait time in seconds.

        Returns:
            Optional[WorkflowState]: The final state or None if it times out.

        Raises:
            RuntimeError: If waiting for completion fails.
        """
        try:
            state = self.wf_client.wait_for_workflow_completion(
                instance_id,
                fetch_payloads=fetch_payloads,
                timeout_in_seconds=timeout_in_seconds,
            )
            if state:
                logger.info(
                    f"Workflow {instance_id} completed with status: {state.runtime_status}."
                )
            else:
                logger.warning(
                    f"Workflow {instance_id} did not complete within the timeout period."
                )
            return state
        except Exception as e:
            logger.error(
                f"Error while waiting for workflow {instance_id} completion: {e}"
            )
            return None

    def raise_workflow_event(
        self, instance_id: str, event_name: str, *, data: Any | None = None
    ) -> None:
        """
        Raises an event for a running workflow instance.

        Args:
            instance_id (str): The workflow instance ID.
            event_name (str): The name of the event to raise.
            data (Any | None): Optional event data.

        Raises:
            Exception: If raising the event fails.
        """
        try:
            logger.info(
                f"Raising workflow event '{event_name}' for instance '{instance_id}'"
            )
            self.wf_client.raise_workflow_event(
                instance_id=instance_id, event_name=event_name, data=data
            )
            logger.info(
                f"Successfully raised workflow event '{event_name}' for instance '{instance_id}'!"
            )
        except Exception as e:
            logger.error(
                f"Error raising workflow event '{event_name}' for instance '{instance_id}'. "
                f"Data: {data}, Error: {e}"
            )
            raise Exception(
                f"Failed to raise workflow event '{event_name}' for instance '{instance_id}': {str(e)}"
            )

    def invoke_service(
        self,
        service: str,
        method: str,
        http_method: str = "POST",
        input: Optional[Dict[str, Any]] = None,
        timeout: Optional[int] = None,
    ) -> Any:
        """
        Invokes an external service via Dapr.

        Args:
            service (str): The service name.
            method (str): The method to call.
            http_method (str, optional): The HTTP method (default: "POST").
            input (Optional[Dict[str, Any]], optional): The request payload.
            timeout (Optional[int], optional): Timeout in seconds.

        Returns:
            Any: The response from the service.

        Raises:
            Exception: If the invocation fails.
        """
        try:
            resp = self.client.invoke_method(
                app_id=service,
                method_name=method,
                http_verb=http_method,
                data=json.dumps(input) if input else None,
                timeout=timeout,
            )
            if resp.status_code != 200:
                raise Exception(
                    f"Error calling {service}.{method}: {resp.status_code}: {resp.text}"
                )

            agent_response = json.loads(resp.data.decode("utf-8"))
            logger.info(f"Agent's Response: {agent_response}")
            return agent_response
        except Exception as e:
            logger.error(f"Failed to invoke {service}.{method}: {e}")
            raise e

    def when_all(self, tasks: List[dtask.Task[T]]) -> dtask.WhenAllTask[T]:
        """
        Waits for all given tasks to complete.

        Args:
            tasks (List[dtask.Task[T]]): The tasks to wait for.

        Returns:
            dtask.WhenAllTask[T]: A task that completes when all tasks finish.
        """
        return dtask.when_all(tasks)

    def when_any(self, tasks: List[dtask.Task[T]]) -> dtask.WhenAnyTask:
        """
        Waits for any one of the given tasks to complete.

        Args:
            tasks (List[dtask.Task[T]]): The tasks to monitor.

        Returns:
            dtask.WhenAnyTask: A task that completes when the first task finishes.
        """
        return dtask.when_any(tasks)

    def start_runtime(self):
        """
        Starts the Dapr workflow runtime
        """

        logger.info("Starting workflow runtime.")
        self.wf_runtime.start()

    def stop_runtime(self):
        """
        Stops the Dapr workflow runtime.
        """
        logger.info("Stopping workflow runtime.")
        self.wf_runtime.shutdown()<|MERGE_RESOLUTION|>--- conflicted
+++ resolved
@@ -95,13 +95,8 @@
 
         # Proceed with base model setup
         super().model_post_init(__context)
-<<<<<<< HEAD
-
-    def transactional_update_store(self, store_name: str, key: str, data: dict) -> None:
-=======
     
     def register_agent(self, store_name: str, store_key: str, agent_name: str, agent_metadata: dict) -> None:
->>>>>>> 3edbcf29
         """
         Merges the existing data with the new data and updates the store.
 
@@ -113,13 +108,7 @@
         # retry the entire operation up to ten times sleeping 1 second between each attempt
         for attempt in range(1, 11):
             try:
-<<<<<<< HEAD
-                response: StateResponse = self.client.get_state(
-                    store_name=store_name, key=key
-                )
-=======
                 response: StateResponse = self.client.get_state(store_name=store_name, key=store_key)
->>>>>>> 3edbcf29
                 if not response.etag:
                     # if there is no etag the following transaction won't work as expected
                     # so we need to save an empty object with a strong consistency to force the etag to be created
@@ -136,19 +125,12 @@
                     # raise an exception to retry the entire operation
                     raise Exception(f"No etag found for key: {store_key}")
                 existing_data = json.loads(response.data) if response.data else {}
-<<<<<<< HEAD
-                merged_data = {**existing_data, **data}
-                logger.debug(
-                    f"read and merged data: {merged_data} etag: {response.etag}"
-                )
-=======
                 if (agent_name, agent_metadata) in existing_data.items():
                     logger.debug(f"agent {agent_name} already registered.")
                     return None
                 agent_data = {agent_name: agent_metadata}
                 merged_data = {**existing_data, **agent_data}
                 logger.debug(f"merged data: {merged_data} etag: {response.etag}")
->>>>>>> 3edbcf29
                 try:
                     # using the transactional API to be able to later support the Dapr outbox pattern
                     self.client.execute_state_transaction(
@@ -167,13 +149,8 @@
                     raise e
                 return None
             except Exception as e:
-<<<<<<< HEAD
                 logger.error(f"Error on transaction attempt: {attempt}: {e}")
                 logger.info("Sleeping for 1 second before retrying transaction...")
-=======
-                logger.debug(f"Error on transaction attempt: {attempt}: {e}")
-                logger.debug(f"Sleeping for 1 second before retrying transaction...")
->>>>>>> 3edbcf29
                 time.sleep(1)
         raise Exception(f"Failed to update state store key: {store_key} after 10 attempts.")
 
