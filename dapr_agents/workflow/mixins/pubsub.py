import logging
import json
import asyncio
import inspect
import threading
import functools
from dataclasses import is_dataclass, asdict
from typing import Optional, Any, Dict, Union, Callable

from pydantic import BaseModel

from dapr.aio.clients import DaprClient
from dapr.aio.clients.grpc.subscription import Subscription
from dapr.clients.grpc._response import TopicEventResponse
from dapr.clients.grpc.subscription import StreamInactiveError
from dapr.common.pubsub.subscription import StreamCancelledError, SubscriptionMessage
from dapr_agents.workflow.utils.messaging import (
    extract_cloudevent_data,
    validate_message_model,
)
from dapr_agents.workflow.utils.core import (
    get_decorated_methods,
    is_pydantic_model,
    is_valid_routable_model,
)

logger = logging.getLogger(__name__)


class PubSubMixin:
    """
    Mixin providing Dapr-based pub/sub messaging, event publishing, and dynamic message routing.

    Features:
        - Publishes messages and events to Dapr topics with optional CloudEvent metadata.
        - Registers message handlers dynamically using decorated methods.
        - Routes incoming messages to handlers based on CloudEvent `type` and message schema.
        - Supports Pydantic models, dataclasses, and dictionaries as message payloads.
        - Handles asynchronous message processing and workflow invocation.
        - Manages topic subscriptions and message dispatch via Dapr client.
    """

    async def serialize_message(self, message: Any) -> str:
        """
        Serializes a message to JSON format.

        Args:
            message (Any): The message content to serialize.

        Returns:
            str: JSON string of the message.

        Raises:
            ValueError: If the message is not serializable.
        """
        try:
            return json.dumps(message if message is not None else {})
        except TypeError as te:
            logger.error(f"Failed to serialize message: {message}. Error: {te}")
            raise ValueError(f"Message contains non-serializable data: {te}")

    async def publish_message(
        self,
        pubsub_name: str,
        topic_name: str,
        message: Any,
        metadata: Optional[Dict[str, Any]] = None,
    ) -> None:
        """
        Publishes a message to a specific topic with optional metadata.

        Args:
            pubsub_name (str): The pub/sub component to use.
            topic_name (str): The topic to publish the message to.
            message (Any): The message content, can be None or any JSON-serializable type.
            metadata (Optional[Dict[str, Any]]): Additional metadata to include in the publish event.

        Raises:
            ValueError: If the message contains non-serializable data.
            Exception: If publishing the message fails.
        """
        try:
            json_message = await self.serialize_message(message)

            # TODO: retry publish should be configurable
            async with DaprClient() as client:
                await client.publish_event(
                    pubsub_name=pubsub_name or self.message_bus_name,
                    topic_name=topic_name,
                    data=json_message,
                    data_content_type="application/json",
                    publish_metadata=metadata or {},
                )

            logger.debug(
                f"Message successfully published to topic '{topic_name}' on pub/sub '{pubsub_name}'."
            )
            logger.debug(f"Serialized Message: {json_message}, Metadata: {metadata}")
        except Exception as e:
            logger.error(
                f"Error publishing message to topic '{topic_name}' on pub/sub '{pubsub_name}'. "
                f"Message: {message}, Metadata: {metadata}, Error: {e}"
            )
            raise Exception(
                f"Failed to publish message to topic '{topic_name}' on pub/sub '{pubsub_name}': {str(e)}"
            )

    async def publish_event_message(
        self,
        topic_name: str,
        pubsub_name: str,
        source: str,
        message: Union[BaseModel, dict, Any],
        message_type: Optional[str] = None,
        **kwargs,
    ) -> None:
        """
        Publishes an event message to a specified topic with dynamic metadata.

        Args:
            topic_name (str): The topic to publish the message to.
            pubsub_name (str): The pub/sub component to use.
            source (str): The source of the message (e.g., service or agent name).
            message (Union[BaseModel, dict, dataclass, Any]): The message content, as a Pydantic model, dictionary, or dataclass instance.
            message_type (Optional[str]): The type of the message. Required if `message` is a dictionary.
            **kwargs: Additional metadata fields to include in the message.
        """
        if isinstance(message, BaseModel):
            message_type = message_type or message.__class__.__name__
            message_dict = message.model_dump()

        elif isinstance(message, dict):
            if not message_type:
                raise ValueError(
                    "message_type must be provided when message is a dictionary."
                )
            message_dict = message

        elif is_dataclass(message):
            message_type = message_type or message.__class__.__name__
            message_dict = asdict(message)

        else:
            raise ValueError(
                "Message must be a Pydantic BaseModel, a dictionary, or a dataclass instance."
            )

        metadata = {
            "cloudevent.type": message_type,
            "cloudevent.source": source,
        }
        metadata.update(kwargs)

        logger.debug(
            f"{source} preparing to publish '{message_type}' to topic '{topic_name}'."
        )
        logger.debug(f"Message: {message_dict}, Metadata: {metadata}")

        await self.publish_message(
            topic_name=topic_name,
            pubsub_name=pubsub_name or self.message_bus_name,
            message=message_dict,
            metadata=metadata,
        )

        logger.info(f"{source} published '{message_type}' to topic '{topic_name}'.")

    def register_message_routes(self) -> None:
        """
        Registers message handlers dynamically by subscribing once per topic.
        Incoming messages are dispatched by CloudEvent `type` to the appropriate handler.

        This function:
        - Scans all class methods for the `@message_router` decorator.
        - Extracts routing metadata and message model schemas.
        - Wraps each handler and maps it by `(pubsub_name, topic_name)` and schema name.
        - Ensures only one handler per schema per topic is allowed.
        """
        message_handlers = get_decorated_methods(self, "_is_message_handler")

        for method_name, method in message_handlers.items():
            try:
                router_data = method._message_router_data.copy()
                pubsub_name = router_data.get("pubsub") or self.message_bus_name
                is_broadcast = router_data.get("is_broadcast", False)
                topic_name = router_data.get("topic") or (
                    self.broadcast_topic_name if is_broadcast else self.name
                )
                message_schemas = router_data.get("message_schemas", [])

                if not message_schemas:
                    raise ValueError(
                        f"No message models found for handler '{method_name}'."
                    )

                wrapped_method = self._create_wrapped_method(method)
                topic_key = (pubsub_name, topic_name)

                self._topic_handlers.setdefault(topic_key, {})

                for schema in message_schemas:
                    if not is_valid_routable_model(schema):
                        raise ValueError(
                            f"Unsupported message model for handler '{method_name}': {schema}"
                        )

                    schema_name = schema.__name__
                    logger.debug(
                        f"Registering handler '{method_name}' for topic '{topic_name}' with model '{schema_name}'"
                    )

                    # Prevent multiple handlers for the same schema
                    if schema_name in self._topic_handlers[topic_key]:
                        raise ValueError(
                            f"Duplicate handler for model '{schema_name}' on topic '{topic_name}'. "
                            f"Each model can only be handled by one function per topic."
                        )

                    self._topic_handlers[topic_key][schema_name] = {
                        "schema": schema,
                        "handler": wrapped_method,
                    }

            except Exception as e:
                logger.error(
                    f"Failed to register handler '{method_name}': {e}", exc_info=True
                )

        # Subscribe once per topic
        for pubsub_name, topic_name in self._topic_handlers.keys():
            if topic_name:
                # Prevent subscribing to empty or None topics
                self._subscribe_with_router(pubsub_name, topic_name)

        logger.info("All message routes registered.")

    def _create_wrapped_method(self, method: Callable) -> Callable:
        """
        Wraps a message handler method to ensure it runs asynchronously,
        with special handling for workflows.
        """

        @functools.wraps(method)
        async def wrapped_method(message: dict):
            try:
                is_workflow = getattr(method, "_is_workflow", False)
                message_type = (
                    type(message).__name__
                    if hasattr(message, "__class__")
                    else str(type(message))
                )
                logger.debug(
                    f"PubSub routing for {method.__name__}: _is_workflow={is_workflow}, message_type={message_type}"
                )
                if is_workflow:
                    workflow_name = getattr(method, "_workflow_name", method.__name__)
                    # If the message is a Pydantic model, extract metadata and convert to dict
                    if is_pydantic_model(type(message)):
                        # Extract metadata if available
                        metadata = getattr(message, "_message_metadata", None)
                        # Convert to dict for workflow input
                        message_dict = message.model_dump()
                        if metadata is not None:
                            # Include metadata in the message dict
                            message_dict["_message_metadata"] = metadata
                        message = message_dict

                    # Prevent triggering multiple orchestrator workflows if one is already running
                    if (
                        workflow_name == "OrchestratorWorkflow"
                        or workflow_name == "main_workflow"
                    ):
                        triggering_workflow_id = message.get("workflow_instance_id")
                        if triggering_workflow_id:
                            if hasattr(
<<<<<<< HEAD
                                self, "_is_workflow_running"
                            ) and self._is_workflow_running(triggering_workflow_id):
=======
                                self, "_does_workflow_exist"
                            ) and self._does_workflow_exist(triggering_workflow_id):
>>>>>>> 5a175235
                                logger.info(
                                    f"Triggering workflow {triggering_workflow_id} is still running. Skipping new orchestrator instance."
                                )
                                return None

                    # Invoke the workflow
                    await self.run_and_monitor_workflow_async(
                        workflow_name, input=message
                    )
                    return None

                if inspect.iscoroutinefunction(method):
                    return await method(message=message)
                else:
                    return method(message=message)

            except Exception as e:
                logger.error(
                    f"Error invoking handler '{method.__name__}': {e}", exc_info=True
                )
                return None

        return wrapped_method

    def _subscribe_with_router(self, pubsub_name: str, topic_name: str):
        subscription: Subscription = self._dapr_client.subscribe(
            pubsub_name, topic_name
        )
        loop = asyncio.get_running_loop()

        def stream_messages(sub: Subscription):
            while True:
                try:
                    for message in sub:
                        if message:
                            try:
                                future = asyncio.run_coroutine_threadsafe(
                                    self._route_message(
                                        pubsub_name, topic_name, message
                                    ),
                                    loop,
                                )
                                response = future.result()
                                sub.respond(message, response.status)
                            except Exception as e:
                                print(f"Error handling message: {e}")
                        else:
                            continue
                except (StreamInactiveError, StreamCancelledError):
                    break

        def close_subscription():
            subscription.close()

        self._subscriptions[(pubsub_name, topic_name)] = close_subscription
        threading.Thread(
            target=stream_messages, args=(subscription,), daemon=True
        ).start()

    # TODO: retry setup should be configurable
    async def _route_message(
        self, pubsub_name: str, topic_name: str, message: SubscriptionMessage
    ) -> TopicEventResponse:
        """
        Routes an incoming message to the correct handler based on CloudEvent `type`.

        Args:
            pubsub_name (str): The name of the pubsub component.
            topic_name (str): The topic from which the message was received.
            message (SubscriptionMessage): The incoming Dapr message.

        Returns:
            TopicEventResponse: The response status for the message (success, drop, retry).
        """
        try:
            handler_map = self._topic_handlers.get((pubsub_name, topic_name), {})
            if not handler_map:
                logger.warning(
                    f"No handlers for topic '{topic_name}' on pubsub '{pubsub_name}'. Dropping message."
                )
                return TopicEventResponse("drop")

            # Step 1: Extract CloudEvent metadata and data
            event_data, metadata = extract_cloudevent_data(message)
            event_type = metadata.get("type")

            # Step 2: Find the handler for the event type
            route_entry = handler_map.get(event_type)
            if not route_entry:
                # If no handler matches the event type, log and drop the message
                logger.warning(
                    f"No handler matched CloudEvent type '{event_type}' on topic '{topic_name}'"
                )
                return TopicEventResponse("drop")

            schema = route_entry["schema"]
            handler = route_entry["handler"]

            try:
                # Step 3: Validate the message against the schema
                parsed_message = validate_message_model(schema, event_data)
                # Step 4: Attach metadata to the parsed message
                if isinstance(parsed_message, dict):
                    parsed_message["_message_metadata"] = metadata
                else:
                    setattr(parsed_message, "_message_metadata", metadata)

                logger.info(
                    f"Dispatched to handler '{handler.__name__}' for event type '{event_type}'"
                )
                # Step 5: Call the handler with the parsed message
                result = await handler(parsed_message)
                if result is not None:
                    return TopicEventResponse("success"), result

                return TopicEventResponse("success")

            except Exception as e:
                logger.warning(
                    f"Failed to validate message against schema '{schema.__name__}': {e}"
                )
                return TopicEventResponse("retry")

        except Exception as e:
            logger.error(f"Unexpected error during message routing: {e}", exc_info=True)
            return TopicEventResponse("retry")<|MERGE_RESOLUTION|>--- conflicted
+++ resolved
@@ -273,13 +273,8 @@
                         triggering_workflow_id = message.get("workflow_instance_id")
                         if triggering_workflow_id:
                             if hasattr(
-<<<<<<< HEAD
-                                self, "_is_workflow_running"
-                            ) and self._is_workflow_running(triggering_workflow_id):
-=======
                                 self, "_does_workflow_exist"
                             ) and self._does_workflow_exist(triggering_workflow_id):
->>>>>>> 5a175235
                                 logger.info(
                                     f"Triggering workflow {triggering_workflow_id} is still running. Skipping new orchestrator instance."
                                 )
