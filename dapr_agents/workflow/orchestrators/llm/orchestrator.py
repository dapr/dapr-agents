--- conflicted
+++ resolved
@@ -127,11 +127,6 @@
                 result.append(dict(obj) if hasattr(obj, "__dict__") else obj)
         return result
 
-<<<<<<< HEAD
-    def _is_workflow_running(self, instance_id: str) -> bool:
-        """
-        Check if a workflow instance is still running using Dapr client.
-=======
     def _does_workflow_exist(self, instance_id: str) -> bool:
         """
         Check if a workflow instance exists and is accessible via the Dapr client.
@@ -139,32 +134,20 @@
         This function attempts to retrieve the workflow metadata from Dapr. A successful
         response indicates the workflow exists in Dapr's state store, while failures
         (e.g., not found errors) indicate the workflow is no longer accessible.
->>>>>>> d4b46a6b
 
         Args:
             instance_id (str): The workflow instance ID to check
 
         Returns:
-<<<<<<< HEAD
-            bool: True if the workflow is running, False otherwise
-=======
             bool: True if the workflow exists and is accessible, False if not found or on error
->>>>>>> d4b46a6b
         """
         try:
             # Use Dapr client to get workflow instance status
             response = self._dapr_client.get_workflow(instance_id=instance_id)
-<<<<<<< HEAD
-            # If we get a response, the workflow exists and is running
-            return response is not None
-        except Exception as e:
-            logger.debug(f"Workflow {instance_id} not found or not running: {e}")
-=======
             # If we get a response, the workflow exists and is accessible
             return response is not None
         except Exception as e:
             logger.debug(f"Workflow {instance_id} not found or not accessible: {e}")
->>>>>>> d4b46a6b
             return False
 
     @message_router
@@ -236,19 +219,11 @@
                 )
                 logger.info(f"Workflow initialized with plan: {init_result['status']}")
                 plan = init_result["plan"]
-<<<<<<< HEAD
 
             # Determine next step and dispatch
             # Plan is now always a list of dictionaries after turn 1
             plan_objects = plan if plan else []
 
-=======
-
-            # Determine next step and dispatch
-            # Plan is now always a list of dictionaries after turn 1
-            plan_objects = plan if plan else []
-
->>>>>>> d4b46a6b
             # If plan is empty, read from workflow state
             if not plan_objects:
                 plan_objects = self.state["instances"][instance_id].get("plan", [])
@@ -270,18 +245,6 @@
             step_id = next_step.get("step", None)
             substep_id = next_step.get("substep", None)
 
-<<<<<<< HEAD
-            if not ctx.is_replaying:
-                logger.info(
-                    f"Next step selected: Agent={next_agent}, Step={step_id}, Substep={substep_id}"
-                )
-                plan_dicts = self._convert_plan_objects_to_dicts(plan_objects)
-                logger.info(
-                    f"Current plan status: {json.dumps([{'step': s['step'], 'status': s['status'], 'substeps': [{'substep': ss['substep'], 'status': ss['status']} for ss in s.get('substeps', [])]} for s in plan_dicts], indent=2)}"
-                )
-
-=======
->>>>>>> d4b46a6b
             # Validate Step Before Proceeding
             valid_step = yield ctx.call_activity(
                 self.validate_next_step,
@@ -791,7 +754,6 @@
             instruction (str): The instruction for the agent.
             task (str): The current task description.
             plan_objects (List[Dict[str, Any]]): The current plan.
-<<<<<<< HEAD
 
         Returns:
             Dict containing updated plan and status
@@ -1091,307 +1053,6 @@
 
         Args:
             message (AgentTaskResponse): The agent's response containing task results.
-=======
->>>>>>> d4b46a6b
-
-        Returns:
-            Dict containing updated plan and status
-        """
-        try:
-            # Trigger agent and mark step as in_progress
-            updated_plan = await self.trigger_agent_internal(
-                instance_id=instance_id,
-                name=next_agent,
-                step=step_id,
-                substep=substep_id,
-                instruction=instruction,
-                plan=plan_objects,
-            )
-
-            return {"plan": updated_plan, "status": "agent_triggered"}
-
-        except Exception as e:
-            logger.error(f"Failed to execute agent task: {e}")
-            # Rollback: revert step status
-            await self.rollback_agent_trigger(instance_id, step_id, substep_id)
-            raise
-
-    @task
-    async def process_agent_response_with_progress(
-        self,
-        instance_id: str,
-        agent: str,
-        step_id: int,
-        substep_id: Optional[float],
-        task_results: Dict[str, Any],
-        task: str,
-        plan_objects: List[Dict[str, Any]],
-    ) -> Dict[str, Any]:
-        """
-        Atomically processes agent response, updates history, checks progress, and updates plan.
-
-        Args:
-            instance_id (str): The workflow instance ID.
-            agent (str): The agent name.
-            step_id (int): The step number.
-            substep_id (Optional[float]): The substep number.
-            task_results (Dict[str, Any]): The agent's response.
-            task (str): The current task description.
-            plan_objects (List[Dict[str, Any]]): The current plan.
-
-        Returns:
-            Dict containing updated plan, verdict, and status updates
-        """
-        try:
-            # Step 1: Update task history
-            await self.update_task_history_internal(
-                instance_id=instance_id,
-                agent=agent,
-                step=step_id,
-                substep=substep_id,
-                results=task_results,
-                plan=plan_objects,
-            )
-
-            # Step 2: Check progress using LLM directly
-            progress_response = self.llm.generate(
-                messages=[
-                    {
-                        "role": "user",
-                        "content": PROGRESS_CHECK_PROMPT.format(
-                            task=task,
-                            plan=json.dumps(
-                                self._convert_plan_objects_to_dicts(plan_objects),
-                                indent=2,
-                            ),
-                            step=step_id,
-                            substep=substep_id if substep_id is not None else "N/A",
-                            results=task_results["content"],
-                            progress_check_schema=schemas.progress_check,
-                        ),
-                    }
-                ],
-                response_format=ProgressCheckOutput,
-                structured_mode="json",
-            )
-
-            # Parse the response - now we get a Pydantic model directly
-            if hasattr(progress_response, "choices") and progress_response.choices:
-                # If it's still a raw response, parse it
-                progress_data = progress_response.choices[0].message.content
-                logger.debug(f"Progress check response: {progress_data}")
-                progress_dict = json.loads(progress_data)
-                progress = ProgressCheckOutput(**progress_dict)
-            else:
-                # If it's already a Pydantic model
-                progress = progress_response
-                logger.debug(f"Progress check response (Pydantic): {progress}")
-
-            # Step 3: Apply plan updates atomically
-            verdict = progress.verdict
-            status_updates = progress.plan_status_update or []
-            plan_updates = progress.plan_restructure or []
-
-            # Convert Pydantic models to dictionaries for JSON serialization
-            status_updates_dicts = [
-                update.model_dump() if hasattr(update, "model_dump") else update
-                for update in status_updates
-            ]
-            plan_updates_dicts = [
-                update.model_dump() if hasattr(update, "model_dump") else update
-                for update in plan_updates
-            ]
-
-            if status_updates or plan_updates:
-                updated_plan = await self.update_plan_internal(
-                    instance_id=instance_id,
-                    plan=plan_objects,
-                    status_updates=status_updates_dicts,
-                    plan_updates=plan_updates_dicts,
-                )
-            else:
-                updated_plan = plan_objects
-
-            return {
-                "plan": updated_plan,
-                "verdict": verdict,
-                "status_updates": status_updates_dicts,
-                "plan_updates": plan_updates_dicts,
-                "status": "success",
-            }
-
-        except Exception as e:
-            logger.error(f"Failed to process agent response: {e}")
-            # Rollback: revert task history and plan changes
-            await self.rollback_agent_response_processing(
-                instance_id, agent, step_id, substep_id
-            )
-
-            # Save failure state to workflow state
-            from datetime import timezone
-
-            await self.update_workflow_state(
-                instance_id=instance_id,
-                message={
-                    "name": agent,
-                    "role": "system",
-                    "content": f"Failed to process agent response: {str(e)}",
-                    "step": step_id,
-                    "substep": substep_id,
-                    "timestamp": datetime.now(timezone.utc).isoformat(),
-                },
-            )
-
-            # Return a failure response to prevent workflow from continuing
-            return {
-                "plan": plan_objects,
-                "verdict": "failed",
-                "status_updates": [],
-                "plan_updates": [],
-                "status": "failed",
-            }
-
-    @task
-    async def finalize_workflow_with_summary(
-        self,
-        instance_id: str,
-        task: str,
-        verdict: str,
-        plan_objects: List[Dict[str, Any]],
-        step_id: int,
-        substep_id: Optional[float],
-        agent: str,
-        result: str,
-        wf_time: str,
-    ) -> str:
-        """
-        Atomically generates summary and finalizes workflow.
-
-        Args:
-            instance_id (str): The workflow instance ID.
-            task (str): The original task description.
-            verdict (str): The final verdict.
-            plan_objects (List[Dict[str, Any]]): The current plan.
-            step_id (int): The last step worked on.
-            substep_id (Optional[float]): The last substep worked on.
-            agent (str): The last agent that worked.
-            result (str): The last result.
-            wf_time (str): Workflow timestamp.
-
-        Returns:
-            Final summary string
-        """
-        try:
-            # Step 1: Generate summary using LLM directly
-            summary_response = self.llm.generate(
-                messages=[
-                    {
-                        "role": "user",
-                        "content": SUMMARY_GENERATION_PROMPT.format(
-                            task=task,
-                            verdict=verdict,
-                            plan=json.dumps(
-                                self._convert_plan_objects_to_dicts(plan_objects),
-                                indent=2,
-                            ),
-                            step=step_id,
-                            substep=substep_id if substep_id is not None else "N/A",
-                            agent=agent,
-                            result=result,
-                        ),
-                    }
-                ],
-            )
-
-            # Parse the response - handle both raw responses and direct content
-            if hasattr(summary_response, "choices") and summary_response.choices:
-                # If it's still a raw response, parse it
-                summary = summary_response.choices[0].message.content
-                logger.debug(f"Summary generation response: {summary}")
-            else:
-                # If it's already processed content
-                summary = str(summary_response)
-                logger.debug(f"Summary generation response (processed): {summary}")
-
-            # Step 2: Finalize workflow with plan updates
-            await self.finish_workflow_internal(
-                instance_id=instance_id,
-                plan=plan_objects,
-                step=step_id,
-                substep=substep_id,
-                verdict=verdict,
-                summary=summary,
-                wf_time=wf_time,
-            )
-
-            return summary
-
-        except Exception as e:
-            logger.error(f"Failed to finalize workflow: {e}")
-            # Rollback: ensure workflow state is consistent
-            await self.rollback_workflow_finalization(instance_id)
-            raise
-
-    # TODO: this should be a compensating activity called in the event of an error from any other activity.
-    async def update_workflow_state(
-        self,
-        instance_id: str,
-        message: Optional[Dict[str, Any]] = None,
-        final_output: Optional[str] = None,
-        plan: Optional[List[Dict[str, Any]]] = None,
-        wf_time: Optional[str] = None,
-    ):
-        """
-        Updates the workflow state with a new message, execution plan, or final output.
-
-        Args:
-            instance_id (str): The unique identifier of the workflow instance.
-            message (Optional[Dict[str, Any]]): A structured message to be added to the workflow state.
-            final_output (Optional[str]): The final result of the workflow execution.
-            plan (Optional[List[Dict[str, Any]]]): The execution plan associated with the workflow instance.
-
-        Raises:
-            ValueError: If the workflow instance ID is not found in the local state.
-        """
-        workflow_entry = self.state["instances"].get(instance_id)
-        if not workflow_entry:
-            raise ValueError(
-                f"No workflow entry found for instance_id {instance_id} in local state."
-            )
-
-        # Only update the provided fields
-        if plan is not None:
-            workflow_entry["plan"] = plan
-        if message is not None:
-            serialized_message = LLMWorkflowMessage(**message).model_dump(mode="json")
-
-            # Update workflow state messages
-            workflow_entry["messages"].append(serialized_message)
-            workflow_entry["last_message"] = serialized_message
-
-            # Update the local chat history
-            self.memory.add_message(message)
-
-        if final_output is not None:
-            workflow_entry["output"] = final_output
-            if wf_time is not None:
-                workflow_entry["end_time"] = wf_time
-
-        # Store workflow instance ID, workflow name, and session_id for session-based state rehydration
-        workflow_entry["workflow_instance_id"] = instance_id
-        workflow_entry["workflow_name"] = self._workflow_name
-        workflow_entry["session_id"] = self.memory.session_id
-
-        # Persist updated state
-        self.save_state()
-
-    @message_router
-    async def process_agent_response(self, message: AgentTaskResponse):
-        """
-        Processes agent response messages sent directly to the agent's topic.
-
-        Args:
-            message (AgentTaskResponse): The agent's response containing task results.
 
         Returns:
             None: The function raises a workflow event with the agent's response.
