[build-system]
requires = ["setuptools>=61.0", "setuptools_scm"]
build-backend = "setuptools.build_meta"

[project]
name = "dapr-agents"
dynamic = ["version"]
description = "Agentic Workflows Made Simple"
keywords = ["dapr", "agents", "workflows"]
readme = "README.md"
requires-python = ">=3.10"
license = {file = "LICENSE"}
authors = [
    {name = "Dapr Authors", email = "dapr@dapr.io"}
]
dependencies = [
    "dapr>=1.15.0",
    "pydantic>=2.11.3,<3.0.0",
    "jinja2>=3.1.0",
    "pyyaml>=6.0",
    "requests>=2.31.0",
    "openapi-pydantic>=0.3.0",
    "rich==13.9.4",
    "openai==1.75.0",
    "azure-identity==1.21.0",
    "huggingface_hub==0.30.2",
    "colorama>=0.4.6",
    "regex>=2023.0.0",
    "fastapi>=0.110.0",
    "uvicorn>=0.27.0",
    "aiohttp>=3.9.0",
]
classifiers = [
    "Development Status :: 2 - Pre-Alpha",
    "Intended Audience :: Developers",
    "License :: OSI Approved :: Apache Software License",
    "Operating System :: OS Independent",
    "Programming Language :: Python",
    "Programming Language :: Python :: 3.10",
    "Programming Language :: Python :: 3.11",
    "Programming Language :: Python :: 3.12",
    "Programming Language :: Python :: 3.13",
]

<<<<<<< HEAD
dependencies = [
    "durabletask-dapr >= 0.2.0a7",
    "pydantic == 2.11.3",
    "openai == 1.75.0",
    "openapi-pydantic == 0.5.1",
    "openapi-schema-pydantic==1.2.4",
    "regex >= 2023.12.25",
    "Jinja2 >= 3.1.6",
    "azure-identity == 1.21.0",
    "dapr >= 1.15.0",
    "dapr-ext-fastapi == 1.15.0",
    "dapr-ext-workflow == 1.15.0",
    "colorama == 0.4.6",
    "cloudevents == 1.11.0",
    "pyyaml == 6.0.2",
    "rich == 13.9.4",
    "huggingface_hub == 0.30.2",
    "numpy == 2.2.2",
    "mcp == 1.7.1",
    "opentelemetry-distro == 0.53b1",
    "opentelemetry-exporter-otlp == 1.32.1",
    "opentelemetry-instrumentation-requests == 0.53b1",
    "pip-tools>=7.4.1",
]

[project.optional-dependencies]
vectorstore = [
    "sentence-transformers>=4.1.0",
    "chromadb>=0.4.22",
    "posthog<6.0.0",
=======
[project.optional-dependencies]
test = [
    "pytest>=7.0.0",
    "pytest-asyncio>=0.23.0",
    "pytest-cov>=4.1.0",
    "pytest-mock>=3.12.0",
    "httpx>=0.27.0",  # For testing FastAPI endpoints
]
dev = [
    "mypy==1.15.0",
    "mcp==1.7.1",
    "opentelemetry-distro==0.53b1",
    "opentelemetry-exporter-otlp==1.32.1",
    "opentelemetry-instrumentation-requests==0.53b1",
    "dapr-ext-fastapi==1.15.0",
    "dapr-ext-workflow==1.15.0",
    "cloudevents==1.11.0",
>>>>>>> 65099060
]

[project.urls]
Documentation = "https://github.com/dapr/docs"
Source = "https://github.com/dapr/python-sdk"

[tool.setuptools.packages.find]
include = ["dapr_agents"]
exclude = ["tests"]

[tool.setuptools_scm]
version_scheme = "guess-next-dev"
local_scheme = "node-and-date"

[tool.pytest.ini_options]
testpaths = ["tests"]
python_files = ["test_*.py"]
asyncio_mode = "auto"<|MERGE_RESOLUTION|>--- conflicted
+++ resolved
@@ -15,20 +15,31 @@
 ]
 dependencies = [
     "dapr>=1.15.0",
+    "dapr-ext-fastapi>=1.15.0",
+    "dapr-ext-workflow>=1.15.0",
+    "durabletask-dapr>=0.2.0a7",
     "pydantic>=2.11.3,<3.0.0",
     "jinja2>=3.1.0",
     "pyyaml>=6.0",
     "requests>=2.31.0",
     "openapi-pydantic>=0.3.0",
-    "rich==13.9.4",
-    "openai==1.75.0",
-    "azure-identity==1.21.0",
-    "huggingface_hub==0.30.2",
+    "openapi-schema-pydantic>=1.2.4",
+    "rich>=13.9.4",
+    "openai>=1.75.0",
+    "azure-identity>=1.21.0",
+    "huggingface_hub>=0.30.2",
     "colorama>=0.4.6",
     "regex>=2023.0.0",
     "fastapi>=0.110.0",
     "uvicorn>=0.27.0",
     "aiohttp>=3.9.0",
+    "cloudevents>=1.11.0",
+    "numpy>=2.2.2",
+    "mcp>=1.7.1",
+    "opentelemetry-distro>=0.53b1",
+    "opentelemetry-exporter-otlp>=1.32.1",
+    "opentelemetry-instrumentation-requests>=0.53b1",
+    "pip-tools>=7.4.1",
 ]
 classifiers = [
     "Development Status :: 2 - Pre-Alpha",
@@ -42,38 +53,6 @@
     "Programming Language :: Python :: 3.13",
 ]
 
-<<<<<<< HEAD
-dependencies = [
-    "durabletask-dapr >= 0.2.0a7",
-    "pydantic == 2.11.3",
-    "openai == 1.75.0",
-    "openapi-pydantic == 0.5.1",
-    "openapi-schema-pydantic==1.2.4",
-    "regex >= 2023.12.25",
-    "Jinja2 >= 3.1.6",
-    "azure-identity == 1.21.0",
-    "dapr >= 1.15.0",
-    "dapr-ext-fastapi == 1.15.0",
-    "dapr-ext-workflow == 1.15.0",
-    "colorama == 0.4.6",
-    "cloudevents == 1.11.0",
-    "pyyaml == 6.0.2",
-    "rich == 13.9.4",
-    "huggingface_hub == 0.30.2",
-    "numpy == 2.2.2",
-    "mcp == 1.7.1",
-    "opentelemetry-distro == 0.53b1",
-    "opentelemetry-exporter-otlp == 1.32.1",
-    "opentelemetry-instrumentation-requests == 0.53b1",
-    "pip-tools>=7.4.1",
-]
-
-[project.optional-dependencies]
-vectorstore = [
-    "sentence-transformers>=4.1.0",
-    "chromadb>=0.4.22",
-    "posthog<6.0.0",
-=======
 [project.optional-dependencies]
 test = [
     "pytest>=7.0.0",
@@ -83,15 +62,12 @@
     "httpx>=0.27.0",  # For testing FastAPI endpoints
 ]
 dev = [
-    "mypy==1.15.0",
-    "mcp==1.7.1",
-    "opentelemetry-distro==0.53b1",
-    "opentelemetry-exporter-otlp==1.32.1",
-    "opentelemetry-instrumentation-requests==0.53b1",
-    "dapr-ext-fastapi==1.15.0",
-    "dapr-ext-workflow==1.15.0",
-    "cloudevents==1.11.0",
->>>>>>> 65099060
+    "mypy>=1.15.0",
+]
+vectorstore = [
+    "sentence-transformers>=4.1.0",
+    "chromadb>=0.4.22",
+    "posthog<6.0.0",
 ]
 
 [project.urls]
