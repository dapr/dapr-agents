--- conflicted
+++ resolved
@@ -4,24 +4,11 @@
 
 load_dotenv()
 
-<<<<<<< HEAD
-
-=======
->>>>>>> 356a25f2
 @tool
 def my_weather_func() -> str:
     """Get current weather."""
     return "It's 72°F and sunny"
 
-<<<<<<< HEAD
-
-weather_agent = Agent(
-    name="WeatherAgent",
-    role="Weather Assistant",
-    instructions=["Help users with weather information"],
-    tools=[my_weather_func],
-)
-=======
 async def main():
     weather_agent = Agent(
         name="WeatherAgent",
@@ -32,7 +19,6 @@
 
     response = await weather_agent.run("What's the weather?")
     print(response)
->>>>>>> 356a25f2
 
 if __name__ == "__main__":
     asyncio.run(main())