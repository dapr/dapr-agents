<<<<<<< HEAD
# dapr-agents
# dapr-agents[observability]
=======
dapr-agents[observability]
>>>>>>> d4b46a6b
arize-phoenix>=11.22.0,<12.0.0
arize-phoenix-otel>=0.12.0,<0.13.0
opentelemetry-instrumentation>=0.56b0
# For local development use local changes by commenting out the dapr-agents line above and uncommenting the line below:
<<<<<<< HEAD
-e ../../
=======
# -e ../../[observability[
>>>>>>> d4b46a6b
<|MERGE_RESOLUTION|>--- conflicted
+++ resolved
@@ -1,15 +1,6 @@
-<<<<<<< HEAD
-# dapr-agents
-# dapr-agents[observability]
-=======
 dapr-agents[observability]
->>>>>>> d4b46a6b
 arize-phoenix>=11.22.0,<12.0.0
 arize-phoenix-otel>=0.12.0,<0.13.0
 opentelemetry-instrumentation>=0.56b0
 # For local development use local changes by commenting out the dapr-agents line above and uncommenting the line below:
-<<<<<<< HEAD
--e ../../
-=======
-# -e ../../[observability[
->>>>>>> d4b46a6b
+# -e ../../[observability]