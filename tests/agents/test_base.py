--- conflicted
+++ resolved
@@ -218,17 +218,7 @@
         result = basic_agent.get_last_user_message(messages)
         assert result is None
 
-<<<<<<< HEAD
-    def test_reset_memory(self, basic_agent):
-        """Test memory reset."""
-        with patch.object(type(basic_agent.memory), "reset_memory") as mock_reset:
-            basic_agent.reset_memory()
-            mock_reset.assert_called_once()
-
-    def test_prefill_template(self, basic_agent):
-=======
-    def test_pre_fill_prompt_template(self, basic_agent):
->>>>>>> e99a88d0
+    def test_pre_fill_template(self, basic_agent):
         """Test pre-filling prompt template with variables."""
         # Store original template for comparison
         original_template = basic_agent.prompt_template
